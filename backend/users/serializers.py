--- conflicted
+++ resolved
@@ -233,14 +233,9 @@
         return leaderboard.total_points if leaderboard else 0
     
     def get_rank(self, obj):
-<<<<<<< HEAD
-        """Get rank in builder category."""
-        try:
-            category = Category.objects.get(slug='builder')
-            leaderboard = LeaderboardEntry.objects.filter(user=obj.user, category=category).first()
-            return leaderboard.rank if leaderboard else None
-        except Category.DoesNotExist:
-            return None
+        """Get rank in builder leaderboard."""
+        leaderboard = LeaderboardEntry.objects.filter(user=obj.user, type='builder').first()
+        return leaderboard.rank if leaderboard else None
     
     def get_total_contributions(self, obj):
         """Get total number of builder-related contributions."""
@@ -289,11 +284,6 @@
             })
         
         return result
-=======
-        """Get rank in builder leaderboard."""
-        leaderboard = LeaderboardEntry.objects.filter(user=obj.user, type='builder').first()
-        return leaderboard.rank if leaderboard else None
->>>>>>> bf081978
 
 
 class StewardSerializer(serializers.ModelSerializer):
