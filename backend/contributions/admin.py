from django.contrib import admin
from django.core.management import call_command
from django.contrib import messages
from django.http import HttpResponseRedirect, JsonResponse
from django.urls import reverse, path
from django.shortcuts import render, redirect
from django.utils import timezone
from django.utils.html import format_html
from django.db import transaction
from django.db.models import Count
from django.core.exceptions import ValidationError
from django.contrib.auth import get_user_model
from datetime import datetime
from .models import Category, ContributionType, Contribution, SubmittedContribution, Evidence, ContributionHighlight, Mission
from .validator_forms import CreateValidatorForm
from leaderboard.models import GlobalLeaderboardMultiplier

User = get_user_model()


@admin.register(Category)
class CategoryAdmin(admin.ModelAdmin):
    list_display = ('name', 'slug', 'description', 'created_at')
    search_fields = ('name', 'slug', 'description')
    readonly_fields = ('created_at', 'updated_at')
    prepopulated_fields = {'slug': ('name',)}


class GlobalLeaderboardMultiplierInline(admin.TabularInline):
    model = GlobalLeaderboardMultiplier
    extra = 1
    fields = ('multiplier_value', 'valid_from', 'description')


@admin.register(ContributionType)
class ContributionTypeAdmin(admin.ModelAdmin):
    list_display = ('name', 'category', 'is_default', 'is_submittable', 'get_current_multiplier', 'min_points', 'max_points', 'description', 'created_at')
    list_display_links = ('get_current_multiplier',)
    list_editable = ('name', 'is_default', 'is_submittable', 'description')
    search_fields = ('name', 'description')
    readonly_fields = ('created_at', 'updated_at')
    list_filter = ('category', 'is_default', 'is_submittable')
    # Auto-fill slug from name on the edit page
    prepopulated_fields = { 'slug': ('name',) }
    inlines = [GlobalLeaderboardMultiplierInline]
    
    def get_current_multiplier(self, obj):
        from leaderboard.models import GlobalLeaderboardMultiplier
        return f"{GlobalLeaderboardMultiplier.get_current_multiplier_value(obj)}x"
    get_current_multiplier.short_description = "Current Multiplier"


@admin.register(GlobalLeaderboardMultiplier)
class GlobalLeaderboardMultiplierAdmin(admin.ModelAdmin):
    list_display = ('contribution_type', 'multiplier_value', 'valid_from', 'description', 'created_at')
    list_filter = ('contribution_type', 'valid_from')
    search_fields = ('contribution_type__name', 'description', 'notes')
    readonly_fields = ('created_at', 'updated_at')


class ContributionHighlightInline(admin.TabularInline):
    model = ContributionHighlight
    extra = 1
    fields = ('title', 'description', 'created_at')
    readonly_fields = ('created_at',)
    verbose_name = "Highlight"
    verbose_name_plural = "Highlights"
    
    def get_extra(self, request, obj=None, **kwargs):
        """Only show extra form if no highlights exist."""
        if obj and obj.highlights.exists():
            return 0
        return 1


class EvidenceInline(admin.TabularInline):
    model = Evidence
    extra = 1
    fields = ('description', 'url', 'file', 'file_preview')
    readonly_fields = ('file_preview',)
    verbose_name = "Evidence Item"
    verbose_name_plural = "Evidence Items"
    
    def file_preview(self, obj):
        """Display a preview link for the file if it exists."""
        if obj and obj.file:
            return format_html('<a href="{}" target="_blank">View file</a>', obj.file.url)
        return '-'
    file_preview.short_description = 'Preview'
    
    def get_extra(self, request, obj=None, **kwargs):
        """Dynamically set the number of extra forms based on whether evidence already exists."""
        if obj and obj.evidence_items.exists():
            return 0  # No extra forms if evidence already exists
        return 1  # One extra form if no evidence
    
    def get_formset(self, request, obj=None, **kwargs):
        formset = super().get_formset(request, obj, **kwargs)
        # Set the appropriate foreign key based on the parent model
        if obj:
            if obj.__class__.__name__ == 'Contribution':
                # For contributions, only show contribution field
                formset.form.base_fields.pop('submitted_contribution', None)
            elif obj.__class__.__name__ == 'SubmittedContribution':
                # For submitted contributions, only show submitted_contribution field
                formset.form.base_fields.pop('contribution', None)
        return formset


@admin.register(Contribution)
class ContributionAdmin(admin.ModelAdmin):
    list_display = ('id', 'user_display', 'user_address_short', 'contribution_type', 'mission', 'points',
                   'frozen_global_points', 'contribution_date_display', 'has_evidence',
                   'has_highlight', 'created_at')
    list_filter = ('contribution_type__category', 'contribution_type', 'mission', 'contribution_date', 'created_at',
                  ('evidence_items', admin.EmptyFieldListFilter))
    search_fields = ('user__email', 'user__name', 'user__address', 'contribution_type__name', 
                    'notes', 'evidence_items__description', 'evidence_items__url')
    readonly_fields = ('created_at', 'updated_at', 
                      'source_submission_link', 'contribution_type_info')
    ordering = ('-contribution_date', '-created_at')  # Most recent contributions first
    inlines = [ContributionHighlightInline, EvidenceInline]
    list_per_page = 50
    date_hierarchy = 'contribution_date'
    list_select_related = ['user', 'contribution_type']
    autocomplete_fields = ['user', 'contribution_type']
    change_form_template = 'admin/contributions/contribution_change_form.html'
    fieldsets = (
        (None, {
            'fields': ('user', 'contribution_type', 'contribution_type_info', 'points', 'contribution_date')
        }),
        ('Points Calculation', {
            'fields': ('multiplier_at_creation', 'frozen_global_points')
        }),
        ('Additional Information', {
            'fields': ('notes', 'created_at', 'updated_at')
        }),
        ('Source', {
            'fields': ('source_submission_link',),
            'classes': ('collapse',)
        })
    )
    
    def source_submission_link(self, obj):
        # source_submission is a reverse relation, so we need to use .first() or .exists()
        source_submission = obj.source_submission.first() if hasattr(obj, 'source_submission') else None
        if source_submission:
            url = f"/admin/contributions/submittedcontribution/{source_submission.id}/change/"
            return format_html('<a href="{}">View Submission</a>', url)
        return '-'
    source_submission_link.short_description = 'Source Submission'
    
    def contribution_type_info(self, obj):
        if obj and obj.contribution_type:
            ct = obj.contribution_type
            try:
                current_multiplier = GlobalLeaderboardMultiplier.get_current_multiplier_value(ct)
            except:
                current_multiplier = 1.0
            
            return format_html(
                '<div id="contribution-type-info" style="padding: 10px; background: #f8f9fa; border-radius: 4px; margin: 5px 0;">'
                '<strong>Points Range:</strong> {}-{} points<br>'
                '<strong>Current Multiplier:</strong> {}x<br>'
                '{}'
                '</div>',
                ct.min_points,
                ct.max_points,
                current_multiplier,
                f'<strong>Description:</strong> {ct.description}' if ct.description else ''
            )
        return '-'
    contribution_type_info.short_description = 'Contribution Type Info'
    
    def get_urls(self):
        urls = super().get_urls()
        custom_urls = [
            path('create-validator/', self.admin_site.admin_view(self.create_validator_view), name='contributions_create_validator'),
            path('run-daily-uptime/', self.admin_site.admin_view(self.run_daily_uptime_view), name='run_daily_uptime'),
            path('contribution-type-info/<int:pk>/', self.admin_site.admin_view(self.contribution_type_info_view), name='contribution_type_info'),
        ]
        return custom_urls + urls
    
    def changelist_view(self, request, extra_context=None):
        extra_context = extra_context or {}
        extra_context['has_run_uptime_permission'] = request.user.is_superuser
        extra_context['has_create_validator_permission'] = request.user.is_superuser
        return super().changelist_view(request, extra_context=extra_context)
    
    def create_validator_view(self, request):
        """View for creating a new validator."""
        if request.method == 'POST':
            form = CreateValidatorForm(request.POST)
            if form.is_valid():
                try:
                    user = self._process_validator_creation(form)
                    messages.success(request, f'Validator {user.address or user.email} created successfully with contributions.')
                    # Redirect to user detail page
                    return redirect(reverse('admin:users_user_change', args=[user.id]))
                except ValidationError as e:
                    messages.error(request, str(e))
                except Exception as e:
                    messages.error(request, f'Error creating validator: {str(e)}')
        else:
            form = CreateValidatorForm()
        
        # Get contribution types for display
        default_types = ContributionType.objects.filter(is_default=True).order_by('name')
        
        context = {
            'form': form,
            'title': 'Create Validator',
            'default_types': default_types,
            'opts': self.model._meta,
            'has_view_permission': True,
            'has_add_permission': True,
            'has_change_permission': True,
            'has_delete_permission': True,
        }
        
        return render(request, 'admin/contributions/create_validator.html', context)
    
    @transaction.atomic
    def _process_validator_creation(self, form):
        """Process the validator creation with contributions."""
        name = form.cleaned_data['name']
        address = form.cleaned_data['address']
        contribution_date = form.cleaned_data['contribution_date']
        
        # Look up or create user
        user, created = User.objects.get_or_create(
            address=address,
            defaults={
                'email': f'{address}@validator.local',  # Generate a valid email from address
                'username': address,
                'visible': True,
            }
        )
        
        # Update name if provided (and different)
        if name and user.name != name:
            user.name = name
            user.save()

        from validators.models import Validator
        Validator.objects.create(user=user)
        
        # Get selected contributions
        contributions_data = form.get_selected_contributions()
        
        # Convert date to datetime
        contribution_datetime = datetime.combine(contribution_date, datetime.min.time())
        contribution_datetime = timezone.make_aware(contribution_datetime)
        
        # Create contributions
        created_contributions = []
        for contrib_data in contributions_data:
            contribution_type = ContributionType.objects.get(id=contrib_data['contribution_type_id'])
            
            # Check for duplicates
            existing = Contribution.objects.filter(
                user=user,
                contribution_type=contribution_type,
                contribution_date__date=contribution_date
            ).exists()
            
            if existing:
                raise ValidationError(
                    f'Contribution of type "{contribution_type.name}" already exists for user {user.email} on {contribution_date}'
                )
            
            # Create the contribution
            contribution = Contribution.objects.create(
                user=user,
                contribution_type=contribution_type,
                points=contrib_data['points'],
                contribution_date=contribution_datetime,
                notes=f'Created via validator creation on {timezone.now().strftime("%Y-%m-%d %H:%M")}'
            )
            created_contributions.append(contribution)
        
        return user
    
    def run_daily_uptime_view(self, request):
        if request.method == 'POST':
            try:
                # Run the command with default options
                call_command('add_daily_uptime', '--verbose')
                messages.success(request, 'Daily uptime update completed successfully!')
            except Exception as e:
                messages.error(request, f'Error running daily uptime update: {str(e)}')
            
            return HttpResponseRedirect(reverse('admin:contributions_contribution_changelist'))
        
        context = {
            'title': 'Run Daily Uptime Update',
            'opts': self.model._meta,
            'has_change_permission': request.user.has_perm('contributions.change_contribution')
        }
        return render(request, 'admin/contributions/run_daily_uptime.html', context)
    
    def contribution_type_info_view(self, request, pk):
        """API endpoint to get contribution type info."""
        try:
            ct = ContributionType.objects.get(pk=pk)
            try:
                current_multiplier = GlobalLeaderboardMultiplier.get_current_multiplier_value(ct)
            except:
                current_multiplier = 1.0
            
            return JsonResponse({
                'min_points': ct.min_points,
                'max_points': ct.max_points,
                'current_multiplier': current_multiplier,
                'description': ct.description
            })
        except ContributionType.DoesNotExist:
            return JsonResponse({'error': 'Not found'}, status=404)
    
    def get_queryset(self, request):
        """Optimize queryset to avoid N+1 queries."""
        qs = super().get_queryset(request)
        return qs.select_related('user', 'contribution_type').prefetch_related('source_submission', 'evidence_items', 'highlights')
    
    def user_display(self, obj):
        """Display user name with email."""
        if obj.user.name:
            return f"{obj.user.name}"
        return obj.user.email
    user_display.short_description = 'User'
    user_display.admin_order_field = 'user__name'
    
    def user_address_short(self, obj):
        """Display shortened wallet address."""
        if obj.user.address:
            return f"{obj.user.address[:6]}...{obj.user.address[-4:]}"
        return '-'
    user_address_short.short_description = 'Address'
    
    def contribution_date_display(self, obj):
        """Display formatted contribution date."""
        if obj.contribution_date:
            return obj.contribution_date.strftime('%b %d, %Y')
        return '-'
    contribution_date_display.short_description = 'Date'
    contribution_date_display.admin_order_field = 'contribution_date'
    
    def has_evidence(self, obj):
        """Check if contribution has evidence."""
        return obj.evidence_items.exists()
    has_evidence.boolean = True
    has_evidence.short_description = 'Evidence'
    
    def has_highlight(self, obj):
        """Check if contribution has a highlight."""
        return obj.highlights.filter().exists()
    has_highlight.boolean = True
    has_highlight.short_description = 'Highlighted'
    
    class Media:
        js = ('admin/js/contribution_type_dynamic.js',)


@admin.register(SubmittedContribution)
class SubmittedContributionAdmin(admin.ModelAdmin):
<<<<<<< HEAD
    list_display = ('user', 'contribution_type', 'mission', 'suggested_points', 'state', 'contribution_date',
                   'created_at', 'reviewed_by')
    list_filter = ('state', 'contribution_type__category', 'contribution_type', 'mission', 'created_at', 'reviewed_at')
=======
    list_display = ('user', 'contribution_type', 'suggested_points', 'evidence_count', 'state',
                   'contribution_date', 'created_at', 'reviewed_by')
    list_filter = ('state', 'contribution_type__category', 'contribution_type', 'created_at', 'reviewed_at')
>>>>>>> 70a2cd84
    search_fields = ('user__email', 'user__name', 'notes', 'staff_reply')
    date_hierarchy = 'created_at'
    readonly_fields = ('id', 'created_at', 'updated_at', 'last_edited_at',
                      'converted_contribution_link', 'contribution_type_info', 'suggested_points')
    inlines = [EvidenceInline]
    
    fieldsets = (
        ('Submission Info', {
            'fields': ('id', 'user', 'contribution_type', 'contribution_type_info', 'suggested_points', 'contribution_date', 'notes')
        }),
        ('Review Status', {
            'fields': ('state', 'staff_reply', 'reviewed_by', 'reviewed_at')
        }),
        ('Tracking', {
            'fields': ('created_at', 'updated_at', 'last_edited_at', 'converted_contribution_link'),
            'classes': ('collapse',)
        })
    )
    
    def converted_contribution_link(self, obj):
        if obj.converted_contribution:
            url = f"/admin/contributions/contribution/{obj.converted_contribution.id}/change/"
            return format_html('<a href="{}">View Contribution</a>', url)
        return '-'
    converted_contribution_link.short_description = 'Converted Contribution'
    
    def contribution_type_info(self, obj):
        if obj and obj.contribution_type:
            ct = obj.contribution_type
            try:
                current_multiplier = GlobalLeaderboardMultiplier.get_current_multiplier_value(ct)
            except:
                current_multiplier = 1.0
            
            return format_html(
                '<div id="contribution-type-info" style="padding: 10px; background: #f8f9fa; border-radius: 4px; margin: 5px 0;">'
                '<strong>Points Range:</strong> {}-{} points<br>'
                '<strong>Current Multiplier:</strong> {}x<br>'
                '{}'
                '</div>',
                ct.min_points,
                ct.max_points,
                current_multiplier,
                f'<strong>Description:</strong> {ct.description}' if ct.description else ''
            )
        return '-'
    contribution_type_info.short_description = 'Contribution Type Info'
    
    def save_model(self, request, obj, form, change):
        """Update review fields when state changes."""
        if change and 'state' in form.changed_data:
            obj.reviewed_by = request.user
            obj.reviewed_at = timezone.now()
        
        # Update last_edited_at if notes changed and state is more_info_needed
        if change and 'notes' in form.changed_data and obj.state == 'more_info_needed':
            obj.last_edited_at = timezone.now()
            
        super().save_model(request, obj, form, change)
    
    def get_readonly_fields(self, request, obj=None):
        """Make fields readonly for accepted submissions."""
        readonly = list(self.readonly_fields)
        if obj and obj.state == 'accepted':
            readonly.extend(['user', 'contribution_date', 'notes'])
        return readonly

    def get_queryset(self, request):
        """Annotate queryset with evidence count to avoid N+1 queries."""
        qs = super().get_queryset(request)
        return qs.annotate(evidence_count_annotated=Count('evidence_items'))

    def evidence_count(self, obj):
        """Display evidence count from annotation."""
        return obj.evidence_count_annotated
    evidence_count.short_description = 'Evidence'
    evidence_count.admin_order_field = 'evidence_count_annotated'

    class Media:
        js = ('admin/js/contribution_type_dynamic.js',)


@admin.register(Evidence)
class EvidenceAdmin(admin.ModelAdmin):
    list_display = ('id', 'evidence_type', 'parent_object', 'has_description', 
                   'has_url', 'has_file', 'created_at')
    list_filter = ('created_at',)
    search_fields = ('description', 'url')
    readonly_fields = ('created_at', 'updated_at')
    
    def evidence_type(self, obj):
        if obj.contribution:
            return 'Contribution'
        elif obj.submitted_contribution:
            return 'Submission'
        return 'None'
    evidence_type.short_description = 'Type'
    
    def parent_object(self, obj):
        if obj.contribution:
            return str(obj.contribution)
        elif obj.submitted_contribution:
            return str(obj.submitted_contribution)
        return '-'
    parent_object.short_description = 'Parent'
    
    def has_description(self, obj):
        return bool(obj.description)
    has_description.boolean = True
    has_description.short_description = 'Desc'
    
    def has_url(self, obj):
        return bool(obj.url)
    has_url.boolean = True
    has_url.short_description = 'URL'
    
    def has_file(self, obj):
        return bool(obj.file)
    has_file.boolean = True
    has_file.short_description = 'File'
    
    def get_queryset(self, request):
        """Optimize queryset with select_related."""
        qs = super().get_queryset(request)
        return qs.select_related('contribution__user', 'submitted_contribution__user', 
                               'contribution__contribution_type', 'submitted_contribution__contribution_type')


@admin.register(ContributionHighlight)
class ContributionHighlightAdmin(admin.ModelAdmin):
    list_display = ('title', 'contribution_id_display', 'contribution_type', 'user_display', 'points_display', 'contribution_date_display', 'created_at')
    list_filter = ('contribution__contribution_type', 'created_at')
    search_fields = ('title', 'description', 'contribution__id', 'contribution__user__name', 
                     'contribution__user__email', 'contribution__notes')
    ordering = ['-contribution__contribution_date']
    readonly_fields = ('created_at', 'updated_at', 'contribution_details')
    raw_id_fields = ('contribution',)  # Show only ID in the field
    
    fieldsets = (
        ('Highlight Information', {
            'fields': ('title', 'description', 'contribution')
        }),
        ('Contribution Details', {
            'fields': ('contribution_details',),
            'classes': ('collapse',)
        }),
        ('Timestamps', {
            'fields': ('created_at', 'updated_at'),
            'classes': ('collapse',)
        })
    )
    
    def contribution_id_display(self, obj):
        """Display contribution ID with link."""
        if obj.contribution:
            url = reverse('admin:contributions_contribution_change', args=[obj.contribution.id])
            return format_html('<a href="{}">#{}</a>', url, obj.contribution.id)
        return '-'
    contribution_id_display.short_description = 'Contribution ID'
    
    def user_display(self, obj):
        """Display user name."""
        if obj.contribution and obj.contribution.user:
            return obj.contribution.user.name or obj.contribution.user.email
        return '-'
    user_display.short_description = 'User'
    
    def points_display(self, obj):
        """Display points earned."""
        if obj.contribution:
            return obj.contribution.frozen_global_points
        return '-'
    points_display.short_description = 'Points'
    
    def contribution_summary(self, obj):
        """Display a summary of the contribution."""
        if obj.contribution:
            user_display = obj.contribution.user.name or obj.contribution.user.address[:8]
            return f"{user_display} - {obj.contribution.points} pts"
        return '-'
    contribution_summary.short_description = 'Contribution'
    
    def contribution_type(self, obj):
        """Display the contribution type."""
        if obj.contribution:
            return obj.contribution.contribution_type.name
        return '-'
    contribution_type.short_description = 'Type'
    
    def contribution_date_display(self, obj):
        """Display the contribution date."""
        if obj.contribution:
            return obj.contribution.contribution_date
        return '-'
    contribution_date_display.short_description = 'Contribution Date'
    
    def contribution_details(self, obj):
        """Display detailed information about the contribution."""
        if obj and obj.contribution:
            contrib = obj.contribution
            user = contrib.user
            
            return format_html(
                '<div style="padding: 10px; background: #f8f9fa; border-radius: 4px;">'
                '<strong>User:</strong> {} ({})<br>'
                '<strong>Type:</strong> {}<br>'
                '<strong>Points:</strong> {} (Global: {})<br>'
                '<strong>Date:</strong> {}<br>'
                '<strong>Notes:</strong> {}'
                '</div>',
                user.name or 'No name',
                user.address,
                contrib.contribution_type.name,
                contrib.points,
                contrib.frozen_global_points,
                contrib.contribution_date.strftime('%Y-%m-%d %H:%M'),
                contrib.notes or 'No notes'
            )
        return '-'
    contribution_details.short_description = 'Full Contribution Details'
    
    def get_queryset(self, request):
        """Optimize queryset with select_related."""
        qs = super().get_queryset(request)
        return qs.select_related(
            'contribution',
            'contribution__user',
            'contribution__contribution_type'
        )


@admin.register(Mission)
class MissionAdmin(admin.ModelAdmin):
    list_display = ('id', 'name', 'contribution_type', 'get_status', 'start_date', 'end_date', 'created_at')
    list_filter = ('contribution_type', 'start_date', 'end_date', 'created_at')
    search_fields = ('name', 'description')
    readonly_fields = ('id', 'created_at', 'updated_at')
    list_editable = ()

    fieldsets = (
        (None, {
            'fields': ('id', 'name', 'contribution_type')
        }),
        ('Details', {
            'fields': ('description',)
        }),
        ('Schedule', {
            'fields': ('start_date', 'end_date'),
            'description': 'Optional: Set dates to control when this mission is active'
        }),
        ('Metadata', {
            'fields': ('created_at', 'updated_at'),
            'classes': ('collapse',)
        }),
    )

    def get_status(self, obj):
        if obj.is_active():
            return format_html('<span style="color: green;">●</span> Active')
        else:
            return format_html('<span style="color: red;">●</span> Inactive')
    get_status.short_description = 'Status'<|MERGE_RESOLUTION|>--- conflicted
+++ resolved
@@ -363,15 +363,9 @@
 
 @admin.register(SubmittedContribution)
 class SubmittedContributionAdmin(admin.ModelAdmin):
-<<<<<<< HEAD
-    list_display = ('user', 'contribution_type', 'mission', 'suggested_points', 'state', 'contribution_date',
-                   'created_at', 'reviewed_by')
+    list_display = ('user', 'contribution_type', 'mission', 'suggested_points', 'evidence_count', 'state',
+                   'contribution_date', 'created_at', 'reviewed_by')
     list_filter = ('state', 'contribution_type__category', 'contribution_type', 'mission', 'created_at', 'reviewed_at')
-=======
-    list_display = ('user', 'contribution_type', 'suggested_points', 'evidence_count', 'state',
-                   'contribution_date', 'created_at', 'reviewed_by')
-    list_filter = ('state', 'contribution_type__category', 'contribution_type', 'created_at', 'reviewed_at')
->>>>>>> 70a2cd84
     search_fields = ('user__email', 'user__name', 'notes', 'staff_reply')
     date_hierarchy = 'created_at'
     readonly_fields = ('id', 'created_at', 'updated_at', 'last_edited_at',
