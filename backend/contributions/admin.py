from django.contrib import admin
from django.core.management import call_command
from django.contrib import messages
from django.http import HttpResponseRedirect, JsonResponse
from django.urls import reverse, path
from django.shortcuts import render, redirect
from django.utils import timezone
from django.utils.html import format_html
from django.db import transaction
from django.core.exceptions import ValidationError
from django.contrib.auth import get_user_model
from datetime import datetime
<<<<<<< HEAD
from .models import Category, ContributionType, Contribution, SubmittedContribution, Evidence
=======
from .models import ContributionType, Contribution, SubmittedContribution, Evidence, ContributionHighlight
>>>>>>> 5418c5ad
from .validator_forms import CreateValidatorForm
from leaderboard.models import GlobalLeaderboardMultiplier

User = get_user_model()


@admin.register(Category)
class CategoryAdmin(admin.ModelAdmin):
    list_display = ('name', 'slug', 'description', 'created_at')
    search_fields = ('name', 'slug', 'description')
    readonly_fields = ('created_at', 'updated_at')
    prepopulated_fields = {'slug': ('name',)}


class GlobalLeaderboardMultiplierInline(admin.TabularInline):
    model = GlobalLeaderboardMultiplier
    extra = 1
    fields = ('multiplier_value', 'valid_from', 'description')


@admin.register(ContributionType)
class ContributionTypeAdmin(admin.ModelAdmin):
    list_display = ('name', 'category', 'is_default', 'get_current_multiplier', 'min_points', 'max_points', 'description', 'created_at')
    list_display_links = ('get_current_multiplier',)
    list_editable = ('name', 'is_default', 'description')
    search_fields = ('name', 'description')
    readonly_fields = ('created_at', 'updated_at')
    list_filter = ('category', 'is_default')
    inlines = [GlobalLeaderboardMultiplierInline]
    
    def get_current_multiplier(self, obj):
        from leaderboard.models import GlobalLeaderboardMultiplier
        return f"{GlobalLeaderboardMultiplier.get_current_multiplier_value(obj)}x"
    get_current_multiplier.short_description = "Current Multiplier"


@admin.register(GlobalLeaderboardMultiplier)
class GlobalLeaderboardMultiplierAdmin(admin.ModelAdmin):
    list_display = ('contribution_type', 'multiplier_value', 'valid_from', 'description', 'created_at')
    list_filter = ('contribution_type', 'valid_from')
    search_fields = ('contribution_type__name', 'description', 'notes')
    readonly_fields = ('created_at', 'updated_at')


class ContributionHighlightInline(admin.TabularInline):
    model = ContributionHighlight
    extra = 1
    fields = ('title', 'description', 'created_at')
    readonly_fields = ('created_at',)
    verbose_name = "Highlight"
    verbose_name_plural = "Highlights"
    
    def get_extra(self, request, obj=None, **kwargs):
        """Only show extra form if no highlights exist."""
        if obj and obj.highlights.exists():
            return 0
        return 1


class EvidenceInline(admin.TabularInline):
    model = Evidence
    extra = 1
    fields = ('description', 'url', 'file', 'file_preview')
    readonly_fields = ('file_preview',)
    verbose_name = "Evidence Item"
    verbose_name_plural = "Evidence Items"
    
    def file_preview(self, obj):
        """Display a preview link for the file if it exists."""
        if obj and obj.file:
            return format_html('<a href="{}" target="_blank">View file</a>', obj.file.url)
        return '-'
    file_preview.short_description = 'Preview'
    
    def get_extra(self, request, obj=None, **kwargs):
        """Dynamically set the number of extra forms based on whether evidence already exists."""
        if obj and obj.evidence_items.exists():
            return 0  # No extra forms if evidence already exists
        return 1  # One extra form if no evidence
    
    def get_formset(self, request, obj=None, **kwargs):
        formset = super().get_formset(request, obj, **kwargs)
        # Set the appropriate foreign key based on the parent model
        if obj:
            if obj.__class__.__name__ == 'Contribution':
                # For contributions, only show contribution field
                formset.form.base_fields.pop('submitted_contribution', None)
            elif obj.__class__.__name__ == 'SubmittedContribution':
                # For submitted contributions, only show submitted_contribution field
                formset.form.base_fields.pop('contribution', None)
        return formset


@admin.register(Contribution)
class ContributionAdmin(admin.ModelAdmin):
<<<<<<< HEAD
    list_display = ('user', 'contribution_type', 'points', 'multiplier_at_creation',
                   'frozen_global_points', 'contribution_date', 'source_submission_link', 'created_at')
    list_filter = ('contribution_type__category', 'contribution_type', 'contribution_date', 'created_at')
    search_fields = ('user__email', 'user__name', 'contribution_type__name', 'notes')
=======
    list_display = ('id', 'user_display', 'user_address_short', 'contribution_type', 'points', 
                   'frozen_global_points', 'contribution_date_display', 'has_evidence', 
                   'has_highlight', 'created_at')
    list_filter = ('contribution_type', 'contribution_date', 'created_at',
                  ('evidence_items', admin.EmptyFieldListFilter))
    search_fields = ('user__email', 'user__name', 'user__address', 'contribution_type__name', 
                    'notes', 'evidence_items__description', 'evidence_items__url')
>>>>>>> 5418c5ad
    readonly_fields = ('frozen_global_points', 'multiplier_at_creation', 'created_at', 'updated_at', 
                      'source_submission_link', 'contribution_type_info')
    ordering = ('-contribution_date', '-created_at')  # Most recent contributions first
    inlines = [ContributionHighlightInline, EvidenceInline]
    list_per_page = 50
    date_hierarchy = 'contribution_date'
    list_select_related = ['user', 'contribution_type']
    autocomplete_fields = ['user', 'contribution_type']
    change_form_template = 'admin/contributions/contribution_change_form.html'
    fieldsets = (
        (None, {
            'fields': ('user', 'contribution_type', 'contribution_type_info', 'points', 'contribution_date')
        }),
        ('Points Calculation', {
            'fields': ('multiplier_at_creation', 'frozen_global_points')
        }),
        ('Additional Information', {
            'fields': ('notes', 'created_at', 'updated_at')
        }),
        ('Source', {
            'fields': ('source_submission_link',),
            'classes': ('collapse',)
        })
    )
    
    def source_submission_link(self, obj):
        # source_submission is a reverse relation, so we need to use .first() or .exists()
        source_submission = obj.source_submission.first() if hasattr(obj, 'source_submission') else None
        if source_submission:
            url = f"/admin/contributions/submittedcontribution/{source_submission.id}/change/"
            return format_html('<a href="{}">View Submission</a>', url)
        return '-'
    source_submission_link.short_description = 'Source Submission'
    
    def contribution_type_info(self, obj):
        if obj and obj.contribution_type:
            ct = obj.contribution_type
            try:
                current_multiplier = GlobalLeaderboardMultiplier.get_current_multiplier_value(ct)
            except:
                current_multiplier = 1.0
            
            return format_html(
                '<div id="contribution-type-info" style="padding: 10px; background: #f8f9fa; border-radius: 4px; margin: 5px 0;">'
                '<strong>Points Range:</strong> {}-{} points<br>'
                '<strong>Current Multiplier:</strong> {}x<br>'
                '{}'
                '</div>',
                ct.min_points,
                ct.max_points,
                current_multiplier,
                f'<strong>Description:</strong> {ct.description}' if ct.description else ''
            )
        return '-'
    contribution_type_info.short_description = 'Contribution Type Info'
    
    def get_urls(self):
        urls = super().get_urls()
        custom_urls = [
            path('create-validator/', self.admin_site.admin_view(self.create_validator_view), name='contributions_create_validator'),
            path('run-daily-uptime/', self.admin_site.admin_view(self.run_daily_uptime_view), name='run_daily_uptime'),
            path('contribution-type-info/<int:pk>/', self.admin_site.admin_view(self.contribution_type_info_view), name='contribution_type_info'),
        ]
        return custom_urls + urls
    
    def changelist_view(self, request, extra_context=None):
        extra_context = extra_context or {}
        extra_context['has_run_uptime_permission'] = request.user.is_superuser
        extra_context['has_create_validator_permission'] = request.user.is_superuser
        return super().changelist_view(request, extra_context=extra_context)
    
    def create_validator_view(self, request):
        """View for creating a new validator."""
        if request.method == 'POST':
            form = CreateValidatorForm(request.POST)
            if form.is_valid():
                try:
                    user = self._process_validator_creation(form)
                    messages.success(request, f'Validator {user.address or user.email} created successfully with contributions.')
                    # Redirect to user detail page
                    return redirect(reverse('admin:users_user_change', args=[user.id]))
                except ValidationError as e:
                    messages.error(request, str(e))
                except Exception as e:
                    messages.error(request, f'Error creating validator: {str(e)}')
        else:
            form = CreateValidatorForm()
        
        # Get contribution types for display
        default_types = ContributionType.objects.filter(is_default=True).order_by('name')
        
        context = {
            'form': form,
            'title': 'Create Validator',
            'default_types': default_types,
            'opts': self.model._meta,
            'has_view_permission': True,
            'has_add_permission': True,
            'has_change_permission': True,
            'has_delete_permission': True,
        }
        
        return render(request, 'admin/contributions/create_validator.html', context)
    
    @transaction.atomic
    def _process_validator_creation(self, form):
        """Process the validator creation with contributions."""
        name = form.cleaned_data['name']
        address = form.cleaned_data['address']
        contribution_date = form.cleaned_data['contribution_date']
        
        # Look up or create user
        user, created = User.objects.get_or_create(
            address=address,
            defaults={
                'email': f'{address}@validator.local',  # Generate a valid email from address
                'username': address,
                'visible': True,
            }
        )
        
        # Update name if provided (and different)
        if name and user.name != name:
            user.name = name
            user.save()
        
        # Get selected contributions
        contributions_data = form.get_selected_contributions()
        
        # Convert date to datetime
        contribution_datetime = datetime.combine(contribution_date, datetime.min.time())
        contribution_datetime = timezone.make_aware(contribution_datetime)
        
        # Create contributions
        created_contributions = []
        for contrib_data in contributions_data:
            contribution_type = ContributionType.objects.get(id=contrib_data['contribution_type_id'])
            
            # Check for duplicates
            existing = Contribution.objects.filter(
                user=user,
                contribution_type=contribution_type,
                contribution_date__date=contribution_date
            ).exists()
            
            if existing:
                raise ValidationError(
                    f'Contribution of type "{contribution_type.name}" already exists for user {user.email} on {contribution_date}'
                )
            
            # Create the contribution
            contribution = Contribution.objects.create(
                user=user,
                contribution_type=contribution_type,
                points=contrib_data['points'],
                contribution_date=contribution_datetime,
                notes=f'Created via validator creation on {timezone.now().strftime("%Y-%m-%d %H:%M")}'
            )
            created_contributions.append(contribution)
        
        return user
    
    def run_daily_uptime_view(self, request):
        if request.method == 'POST':
            try:
                # Run the command with default options
                call_command('add_daily_uptime', '--verbose')
                messages.success(request, 'Daily uptime update completed successfully!')
            except Exception as e:
                messages.error(request, f'Error running daily uptime update: {str(e)}')
            
            return HttpResponseRedirect(reverse('admin:contributions_contribution_changelist'))
        
        context = {
            'title': 'Run Daily Uptime Update',
            'opts': self.model._meta,
            'has_change_permission': request.user.has_perm('contributions.change_contribution')
        }
        return render(request, 'admin/contributions/run_daily_uptime.html', context)
    
    def contribution_type_info_view(self, request, pk):
        """API endpoint to get contribution type info."""
        try:
            ct = ContributionType.objects.get(pk=pk)
            try:
                current_multiplier = GlobalLeaderboardMultiplier.get_current_multiplier_value(ct)
            except:
                current_multiplier = 1.0
            
            return JsonResponse({
                'min_points': ct.min_points,
                'max_points': ct.max_points,
                'current_multiplier': current_multiplier,
                'description': ct.description
            })
        except ContributionType.DoesNotExist:
            return JsonResponse({'error': 'Not found'}, status=404)
    
    def get_queryset(self, request):
        """Optimize queryset to avoid N+1 queries."""
        qs = super().get_queryset(request)
        return qs.select_related('user', 'contribution_type').prefetch_related('source_submission', 'evidence_items', 'highlights')
    
    def user_display(self, obj):
        """Display user name with email."""
        if obj.user.name:
            return f"{obj.user.name}"
        return obj.user.email
    user_display.short_description = 'User'
    user_display.admin_order_field = 'user__name'
    
    def user_address_short(self, obj):
        """Display shortened wallet address."""
        if obj.user.address:
            return f"{obj.user.address[:6]}...{obj.user.address[-4:]}"
        return '-'
    user_address_short.short_description = 'Address'
    
    def contribution_date_display(self, obj):
        """Display formatted contribution date."""
        if obj.contribution_date:
            return obj.contribution_date.strftime('%b %d, %Y')
        return '-'
    contribution_date_display.short_description = 'Date'
    contribution_date_display.admin_order_field = 'contribution_date'
    
    def has_evidence(self, obj):
        """Check if contribution has evidence."""
        return obj.evidence_items.exists()
    has_evidence.boolean = True
    has_evidence.short_description = 'Evidence'
    
    def has_highlight(self, obj):
        """Check if contribution has a highlight."""
        return obj.highlights.filter().exists()
    has_highlight.boolean = True
    has_highlight.short_description = 'Highlighted'
    
    class Media:
        js = ('admin/js/contribution_type_dynamic.js',)


@admin.register(SubmittedContribution)
class SubmittedContributionAdmin(admin.ModelAdmin):
    list_display = ('user', 'contribution_type', 'state', 'contribution_date', 
                   'created_at', 'reviewed_by')
    list_filter = ('state', 'contribution_type__category', 'contribution_type', 'created_at', 'reviewed_at')
    search_fields = ('user__email', 'user__name', 'notes', 'staff_reply')
    date_hierarchy = 'created_at'
    readonly_fields = ('id', 'created_at', 'updated_at', 'last_edited_at', 
                      'converted_contribution_link', 'contribution_type_info')
    inlines = [EvidenceInline]
    
    fieldsets = (
        ('Submission Info', {
            'fields': ('id', 'user', 'contribution_type', 'contribution_type_info', 'contribution_date', 'notes')
        }),
        ('Review Status', {
            'fields': ('state', 'staff_reply', 'reviewed_by', 'reviewed_at')
        }),
        ('Tracking', {
            'fields': ('created_at', 'updated_at', 'last_edited_at', 'converted_contribution_link'),
            'classes': ('collapse',)
        })
    )
    
    def converted_contribution_link(self, obj):
        if obj.converted_contribution:
            url = f"/admin/contributions/contribution/{obj.converted_contribution.id}/change/"
            return format_html('<a href="{}">View Contribution</a>', url)
        return '-'
    converted_contribution_link.short_description = 'Converted Contribution'
    
    def contribution_type_info(self, obj):
        if obj and obj.contribution_type:
            ct = obj.contribution_type
            try:
                current_multiplier = GlobalLeaderboardMultiplier.get_current_multiplier_value(ct)
            except:
                current_multiplier = 1.0
            
            return format_html(
                '<div id="contribution-type-info" style="padding: 10px; background: #f8f9fa; border-radius: 4px; margin: 5px 0;">'
                '<strong>Points Range:</strong> {}-{} points<br>'
                '<strong>Current Multiplier:</strong> {}x<br>'
                '{}'
                '</div>',
                ct.min_points,
                ct.max_points,
                current_multiplier,
                f'<strong>Description:</strong> {ct.description}' if ct.description else ''
            )
        return '-'
    contribution_type_info.short_description = 'Contribution Type Info'
    
    def save_model(self, request, obj, form, change):
        """Update review fields when state changes."""
        if change and 'state' in form.changed_data:
            obj.reviewed_by = request.user
            obj.reviewed_at = timezone.now()
        
        # Update last_edited_at if notes changed and state is more_info_needed
        if change and 'notes' in form.changed_data and obj.state == 'more_info_needed':
            obj.last_edited_at = timezone.now()
            
        super().save_model(request, obj, form, change)
    
    def get_readonly_fields(self, request, obj=None):
        """Make fields readonly for accepted submissions."""
        readonly = list(self.readonly_fields)
        if obj and obj.state == 'accepted':
            readonly.extend(['user', 'contribution_date', 'notes'])
        return readonly
    
    class Media:
        js = ('admin/js/contribution_type_dynamic.js',)


@admin.register(Evidence)
class EvidenceAdmin(admin.ModelAdmin):
    list_display = ('id', 'evidence_type', 'parent_object', 'has_description', 
                   'has_url', 'has_file', 'created_at')
    list_filter = ('created_at',)
    search_fields = ('description', 'url')
    readonly_fields = ('created_at', 'updated_at')
    
    def evidence_type(self, obj):
        if obj.contribution:
            return 'Contribution'
        elif obj.submitted_contribution:
            return 'Submission'
        return 'None'
    evidence_type.short_description = 'Type'
    
    def parent_object(self, obj):
        if obj.contribution:
            return str(obj.contribution)
        elif obj.submitted_contribution:
            return str(obj.submitted_contribution)
        return '-'
    parent_object.short_description = 'Parent'
    
    def has_description(self, obj):
        return bool(obj.description)
    has_description.boolean = True
    has_description.short_description = 'Desc'
    
    def has_url(self, obj):
        return bool(obj.url)
    has_url.boolean = True
    has_url.short_description = 'URL'
    
    def has_file(self, obj):
        return bool(obj.file)
    has_file.boolean = True
    has_file.short_description = 'File'
    
    def get_queryset(self, request):
        """Optimize queryset with select_related."""
        qs = super().get_queryset(request)
        return qs.select_related('contribution__user', 'submitted_contribution__user', 
                               'contribution__contribution_type', 'submitted_contribution__contribution_type')


@admin.register(ContributionHighlight)
class ContributionHighlightAdmin(admin.ModelAdmin):
    list_display = ('title', 'contribution_id_display', 'contribution_type', 'user_display', 'points_display', 'created_at')
    list_filter = ('contribution__contribution_type', 'created_at')
    search_fields = ('title', 'description', 'contribution__id', 'contribution__user__name', 
                     'contribution__user__email', 'contribution__notes')
    ordering = ['-created_at']
    readonly_fields = ('created_at', 'updated_at', 'contribution_details')
    raw_id_fields = ('contribution',)  # Show only ID in the field
    
    fieldsets = (
        ('Highlight Information', {
            'fields': ('title', 'description', 'contribution')
        }),
        ('Contribution Details', {
            'fields': ('contribution_details',),
            'classes': ('collapse',)
        }),
        ('Timestamps', {
            'fields': ('created_at', 'updated_at'),
            'classes': ('collapse',)
        })
    )
    
    def contribution_id_display(self, obj):
        """Display contribution ID with link."""
        if obj.contribution:
            url = reverse('admin:contributions_contribution_change', args=[obj.contribution.id])
            return format_html('<a href="{}">#{}</a>', url, obj.contribution.id)
        return '-'
    contribution_id_display.short_description = 'Contribution ID'
    
    def user_display(self, obj):
        """Display user name."""
        if obj.contribution and obj.contribution.user:
            return obj.contribution.user.name or obj.contribution.user.email
        return '-'
    user_display.short_description = 'User'
    
    def points_display(self, obj):
        """Display points earned."""
        if obj.contribution:
            return obj.contribution.frozen_global_points
        return '-'
    points_display.short_description = 'Points'
    
    def contribution_summary(self, obj):
        """Display a summary of the contribution."""
        if obj.contribution:
            user_display = obj.contribution.user.name or obj.contribution.user.address[:8]
            return f"{user_display} - {obj.contribution.points} pts"
        return '-'
    contribution_summary.short_description = 'Contribution'
    
    def contribution_type(self, obj):
        """Display the contribution type."""
        if obj.contribution:
            return obj.contribution.contribution_type.name
        return '-'
    contribution_type.short_description = 'Type'
    
    def contribution_details(self, obj):
        """Display detailed information about the contribution."""
        if obj and obj.contribution:
            contrib = obj.contribution
            user = contrib.user
            
            return format_html(
                '<div style="padding: 10px; background: #f8f9fa; border-radius: 4px;">'
                '<strong>User:</strong> {} ({})<br>'
                '<strong>Type:</strong> {}<br>'
                '<strong>Points:</strong> {} (Global: {})<br>'
                '<strong>Date:</strong> {}<br>'
                '<strong>Notes:</strong> {}'
                '</div>',
                user.name or 'No name',
                user.address,
                contrib.contribution_type.name,
                contrib.points,
                contrib.frozen_global_points,
                contrib.contribution_date.strftime('%Y-%m-%d %H:%M'),
                contrib.notes or 'No notes'
            )
        return '-'
    contribution_details.short_description = 'Full Contribution Details'
    
    def get_queryset(self, request):
        """Optimize queryset with select_related."""
        qs = super().get_queryset(request)
        return qs.select_related(
            'contribution',
            'contribution__user',
            'contribution__contribution_type'
        )<|MERGE_RESOLUTION|>--- conflicted
+++ resolved
@@ -10,11 +10,7 @@
 from django.core.exceptions import ValidationError
 from django.contrib.auth import get_user_model
 from datetime import datetime
-<<<<<<< HEAD
-from .models import Category, ContributionType, Contribution, SubmittedContribution, Evidence
-=======
-from .models import ContributionType, Contribution, SubmittedContribution, Evidence, ContributionHighlight
->>>>>>> 5418c5ad
+from .models import Category, ContributionType, Contribution, SubmittedContribution, Evidence, ContributionHighlight
 from .validator_forms import CreateValidatorForm
 from leaderboard.models import GlobalLeaderboardMultiplier
 
@@ -110,20 +106,13 @@
 
 @admin.register(Contribution)
 class ContributionAdmin(admin.ModelAdmin):
-<<<<<<< HEAD
-    list_display = ('user', 'contribution_type', 'points', 'multiplier_at_creation',
-                   'frozen_global_points', 'contribution_date', 'source_submission_link', 'created_at')
-    list_filter = ('contribution_type__category', 'contribution_type', 'contribution_date', 'created_at')
-    search_fields = ('user__email', 'user__name', 'contribution_type__name', 'notes')
-=======
     list_display = ('id', 'user_display', 'user_address_short', 'contribution_type', 'points', 
                    'frozen_global_points', 'contribution_date_display', 'has_evidence', 
                    'has_highlight', 'created_at')
-    list_filter = ('contribution_type', 'contribution_date', 'created_at',
+    list_filter = ('contribution_type__category', 'contribution_type', 'contribution_date', 'created_at',
                   ('evidence_items', admin.EmptyFieldListFilter))
     search_fields = ('user__email', 'user__name', 'user__address', 'contribution_type__name', 
                     'notes', 'evidence_items__description', 'evidence_items__url')
->>>>>>> 5418c5ad
     readonly_fields = ('frozen_global_points', 'multiplier_at_creation', 'created_at', 'updated_at', 
                       'source_submission_link', 'contribution_type_info')
     ordering = ('-contribution_date', '-created_at')  # Most recent contributions first
