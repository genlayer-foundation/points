--- conflicted
+++ resolved
@@ -65,12 +65,8 @@
 
     # Calculate referral points
     if grad_contrib:
-<<<<<<< HEAD
         # For graduated users: calculate referral points ONLY from contributions before graduation
         # NOTE: Exclude builder-welcome/validator-waitlist unless referred user has other contributions
-=======
-        # For graduated users: calculate referral points from contributions up to graduation
->>>>>>> 76732fef
         from users.models import User
         referred_user_ids = list(User.objects.filter(referred_by=user).values_list('id', flat=True))
 
@@ -79,13 +75,8 @@
             builder_contribs = Contribution.objects.filter(
                 user_id__in=referred_user_ids,
                 contribution_type__category__slug='builder',
-<<<<<<< HEAD
-                contribution_date__lt=grad_contrib.contribution_date
+                contribution_date__lte=grad_contrib.contribution_date
             )
-=======
-                contribution_date__lte=grad_contrib.contribution_date
-            ).aggregate(Sum('frozen_global_points'))['frozen_global_points__sum'] or 0) * 0.1)
->>>>>>> 76732fef
 
             builder_referral_points = 0
             for ref_user_id in referred_user_ids:
@@ -113,8 +104,7 @@
             validator_contribs = Contribution.objects.filter(
                 user_id__in=referred_user_ids,
                 contribution_type__category__slug='validator',
-<<<<<<< HEAD
-                contribution_date__lt=grad_contrib.contribution_date
+                contribution_date__lte=grad_contrib.contribution_date
             )
 
             validator_referral_points = 0
@@ -138,10 +128,6 @@
                     )['frozen_global_points__sum'] or 0
 
             validator_referral = int(validator_referral_points * 0.1)
-=======
-                contribution_date__lte=grad_contrib.contribution_date
-            ).aggregate(Sum('frozen_global_points'))['frozen_global_points__sum'] or 0) * 0.1)
->>>>>>> 76732fef
 
             referral_points = builder_referral + validator_referral
         else:
@@ -379,55 +365,39 @@
         """
         Update ranks for all users in a specific leaderboard type.
         Only visible users are ranked.
-        Uses user join date as tie-breaker for equal points (older users rank higher).
         """
         if leaderboard_type not in LEADERBOARD_CONFIG:
             return
-
+        
         config = LEADERBOARD_CONFIG[leaderboard_type]
         ranking_order = config['ranking_order']
-
+        
+        # Build order_by fields based on configuration
+        if ranking_order == '-graduation_date':
+            order_fields = ['-graduation_date', 'user__name']
+        elif ranking_order == '-total_points':
+            order_fields = ['-total_points', 'user__name']
+        else:
+            order_fields = [ranking_order, 'user__name']
+        
         # First, set all non-visible users' ranks to null
         cls.objects.filter(
             type=leaderboard_type,
             user__visible=False
         ).update(rank=None)
-
-        # Get visible entries with user data
+        
+        # Then rank only visible users
         entries = list(
             cls.objects.filter(
                 type=leaderboard_type,
                 user__visible=True
-            ).select_related('user')
+            ).order_by(*order_fields)
         )
-
-        if not entries:
-            return
-
-        # Sort based on ranking type
-        if ranking_order == '-total_points':
-            # Sort by points (desc), then user join date (asc), then name
-            # Older users (who joined earlier) get better rank when points are tied
-            entries.sort(key=lambda e: (
-                -e.total_points,  # Higher points first
-                e.user.date_joined,  # Earlier join date first (older users)
-                e.user.name  # Alphabetical by name as final tie-breaker
-            ))
-        elif ranking_order == '-graduation_date':
-            # Sort by graduation date, then user join date, then name
-            entries.sort(key=lambda e: (
-                -(e.graduation_date.timestamp() if e.graduation_date else 0),
-                e.user.date_joined,
-                e.user.name
-            ))
-        else:
-            # Default sorting by name
-            entries.sort(key=lambda e: e.user.name)
-
-        # Assign consecutive ranks
+        
+        # Bulk update ranks
         for i, entry in enumerate(entries, 1):
             entry.rank = i
-
+        
         if entries:
             cls.objects.bulk_update(entries, ['rank'], batch_size=1000)
 
@@ -663,30 +633,6 @@
         calculator = config['points_calculator']
         points = calculator(referrer)
 
-<<<<<<< HEAD
-=======
-    if category_slug == 'builder':
-        rp.builder_points += points_to_add
-        rp.save(update_fields=['builder_points'])
-    elif category_slug == 'validator':
-        rp.validator_points += points_to_add
-        rp.save(update_fields=['validator_points'])
-    else:
-        # No category means no points added, no need to update leaderboard
-        return
-
-    # CRITICAL: Update referrer's validator-waitlist leaderboard entry
-    # This prevents LeaderboardEntry.total_points from being stale
-    # Only check if referrer is on validator-waitlist to avoid unnecessary work
-    if LeaderboardEntry.objects.filter(user=referrer, type='validator-waitlist').exists():
-        # Update only the validator-waitlist leaderboard (not all leaderboards)
-        # This is more efficient than update_user_leaderboard_entries(referrer)
-        # which would check all 4 leaderboard types
-        config = LEADERBOARD_CONFIG['validator-waitlist']
-        calculator = config['points_calculator']
-        points = calculator(referrer)
-
->>>>>>> 76732fef
         LeaderboardEntry.objects.update_or_create(
             user=referrer,
             type='validator-waitlist',
@@ -798,218 +744,35 @@
 
 def recalculate_all_leaderboards():
     """
-    Recalculate all leaderboard entries and referral points from scratch.
-
-    Optimized implementation that loads all data once and processes in Python,
-    reducing database queries from thousands to ~15 regardless of data size.
-    """
-    from collections import defaultdict
+    Admin command to recalculate all leaderboard entries and referral points from scratch.
+    Called from admin panel shortcut.
+    """
     from django.db import transaction
+    from users.models import User
 
     with transaction.atomic():
-        # Save existing graduation entries to preserve frozen points
-        # OPEN QUESTION: Should we recalculate graduation snapshots instead of preserving them?
-        # Current: Preserves existing snapshots (performance, stability)
-        # Alternative: Recalculate all snapshots (ensures correctness if logic changed)
-        existing_graduations = {
-            entry.user_id: {
-                'points': entry.total_points,
-                'graduation_date': entry.graduation_date
-            }
-            for entry in LeaderboardEntry.objects.filter(type='validator-waitlist-graduation')
-        }
-
-        # Clear all existing calculated data (except graduation entries are preserved above)
+        # Clear all existing calculated data
         LeaderboardEntry.objects.all().delete()
         ReferralPoints.objects.all().delete()
 
-        # Load ALL contribution data in a single query
-        contributions = list(Contribution.objects.select_related(
-            'contribution_type__category'
-        ).values(
-            'id',
-            'user_id',
-            'user__referred_by_id',
-            'user__visible',
-            'contribution_type__slug',
-            'contribution_type__category__slug',
-            'contribution_date',
-            'frozen_global_points'
-        ))
-
-        if not contributions:
-            return "Recalculated 0 users across 0 leaderboards and 0 referrers"
-
-        # Build data structures in Python
-        user_contributions = defaultdict(list)
-        referrer_contributions = defaultdict(list)
-        contribution_badges = defaultdict(set)
-        user_ids = set()
-
-        for contrib in contributions:
-            user_id = contrib['user_id']
-            user_ids.add(user_id)
-            user_contributions[user_id].append(contrib)
-
-            # Track badges (specific contribution type slugs)
-            contrib_slug = contrib['contribution_type__slug']
-            if contrib_slug:
-                contribution_badges[user_id].add(contrib_slug)
-
-            # Track contributions by referrer
-            referrer_id = contrib['user__referred_by_id']
-            if referrer_id:
-                referrer_contributions[referrer_id].append(contrib)
-
-        # Load Builder and Validator profiles to determine leaderboard qualification
-        from builders.models import Builder
-        from validators.models import Validator
-
-        builders_set = set(Builder.objects.values_list('user_id', flat=True))
-        validators_set = set(Validator.objects.values_list('user_id', flat=True))
-
-        # Calculate and bulk create referral points
-        referral_points_to_create = []
-
-        for referrer_id, referred_contribs in referrer_contributions.items():
-            builder_points = 0
-            validator_points = 0
-
-            for contrib in referred_contribs:
-                category_slug = contrib['contribution_type__category__slug']
-                points = contrib['frozen_global_points'] or 0
-
-                if category_slug == 'builder':
-                    builder_points += int(points * 0.1)
-                elif category_slug == 'validator':
-                    validator_points += int(points * 0.1)
-
-            referral_points_to_create.append(ReferralPoints(
-                user_id=referrer_id,
-                builder_points=builder_points,
-                validator_points=validator_points
-            ))
-
-        if referral_points_to_create:
-            ReferralPoints.objects.bulk_create(referral_points_to_create, batch_size=1000)
-
-        # Create referral points lookup for waitlist calculations
-        referral_points_lookup = {rp.user_id: rp for rp in referral_points_to_create}
-
-        # Determine user qualifications and calculate points
-        entries_to_create = []
-
-        for user_id in user_ids:
-            user_contribs = user_contributions[user_id]
-            user_badges = contribution_badges[user_id]
-
-            # Determine which leaderboards this user qualifies for
-            qualified_leaderboards = []
-
-            # Validator leaderboard: has Validator profile
-            if user_id in validators_set:
-                qualified_leaderboards.append('validator')
-
-            # Builder leaderboard: has Builder profile
-            if user_id in builders_set:
-                qualified_leaderboards.append('builder')
-
-            # Validator waitlist: has 'validator-waitlist' badge but NO Validator profile
-            if 'validator-waitlist' in user_badges and user_id not in validators_set:
-                qualified_leaderboards.append('validator-waitlist')
-
-            # Validator waitlist graduation: has 'validator-waitlist' badge AND Validator profile
-            if 'validator-waitlist' in user_badges and user_id in validators_set:
-                qualified_leaderboards.append('validator-waitlist-graduation')
-
-            # Calculate points for each qualified leaderboard
-            for leaderboard_type in qualified_leaderboards:
-                points = 0
-                graduation_date = None
-
-                if leaderboard_type == 'validator':
-                    # Sum all validator category contributions
-                    for contrib in user_contribs:
-                        if contrib['contribution_type__category__slug'] == 'validator':
-                            points += contrib['frozen_global_points'] or 0
-
-                elif leaderboard_type == 'builder':
-                    # Sum ALL builder category contributions (including builder-welcome)
-                    for contrib in user_contribs:
-                        if contrib['contribution_type__category__slug'] == 'builder':
-                            points += contrib['frozen_global_points'] or 0
-
-                elif leaderboard_type == 'validator-waitlist':
-                    # Sum all validator category contributions + referral points
-                    for contrib in user_contribs:
-                        if contrib['contribution_type__category__slug'] == 'validator':
-                            points += contrib['frozen_global_points'] or 0
-
-                    # Add referral points if user is a referrer
-                    if user_id in referral_points_lookup:
-                        rp = referral_points_lookup[user_id]
-                        points += rp.builder_points + rp.validator_points
-
-                elif leaderboard_type == 'validator-waitlist-graduation':
-                    # Check if this user already has a frozen graduation entry
-                    if user_id in existing_graduations:
-                        # Use existing frozen values - points never change after graduation
-                        points = existing_graduations[user_id]['points']
-                        graduation_date = existing_graduations[user_id]['graduation_date']
-                    else:
-                        # New graduation - calculate points to freeze
-                        # Find graduation date (earliest validator contribution)
-                        grad_date = None
-                        for contrib in user_contribs:
-                            if contrib['contribution_type__slug'] == 'validator':
-                                contrib_date = contrib['contribution_date']
-                                if grad_date is None or contrib_date < grad_date:
-                                    grad_date = contrib_date
-
-                        graduation_date = grad_date
-
-                        # Calculate waitlist points at graduation
-                        # Include all validator contributions up to (but not after) graduation
-                        if grad_date is not None:
-                            for contrib in user_contribs:
-                                if contrib['contribution_type__category__slug'] == 'validator':
-                                    # Include contributions on or before graduation date
-                                    # but exclude the 'validator' contribution itself (graduation marker)
-                                    if (contrib['contribution_date'] <= grad_date and
-                                        contrib['contribution_type__slug'] != 'validator'):
-                                        points += contrib['frozen_global_points'] or 0
-
-                            # Add referral points earned up to graduation
-                            if user_id in referrer_contributions:
-                                builder_referral = 0
-                                validator_referral = 0
-
-                                for referred_contrib in referrer_contributions[user_id]:
-                                    if referred_contrib['contribution_date'] <= grad_date:
-                                        category = referred_contrib['contribution_type__category__slug']
-                                        contrib_points = referred_contrib['frozen_global_points'] or 0
-
-                                        if category == 'builder':
-                                            builder_referral += int(contrib_points * 0.1)
-                                        elif category == 'validator':
-                                            validator_referral += int(contrib_points * 0.1)
-
-                                points += builder_referral + validator_referral
-
-                # Create leaderboard entry
-                entries_to_create.append(LeaderboardEntry(
-                    user_id=user_id,
-                    type=leaderboard_type,
-                    total_points=points,
-                    graduation_date=graduation_date
-                ))
-
-        # Bulk create leaderboard entries
-        if entries_to_create:
-            LeaderboardEntry.objects.bulk_create(entries_to_create, batch_size=1000)
-
-        # Update ranks once per leaderboard
+        # STEP 1: Recalculate referral points FIRST (needed for waitlist point calculation)
+        referrers = User.objects.filter(referrals__isnull=False).distinct()
+        for referrer in referrers:
+            recalculate_referrer_points(referrer)
+
+        # STEP 2: Get all users with any contributions
+        users = User.objects.filter(
+            contributions__isnull=False
+        ).distinct().prefetch_related(
+            'contributions__contribution_type__category'
+        )
+
+        # STEP 3: Process each user's leaderboard entries (now has referral points available)
+        for user in users:
+            update_user_leaderboard_entries(user)
+
+        # STEP 4: Update ranks for all leaderboard types
         for leaderboard_type in LEADERBOARD_CONFIG.keys():
             LeaderboardEntry.update_leaderboard_ranks(leaderboard_type)
 
-        return f"Recalculated {len(user_ids)} users across {len(LEADERBOARD_CONFIG)} leaderboards and {len(referral_points_to_create)} referrers"+        return f"Recalculated {users.count()} users across {len(LEADERBOARD_CONFIG)} leaderboards and {referrers.count()} referrers"