--- conflicted
+++ resolved
@@ -550,31 +550,21 @@
             user=user,
             contribution_type=welcome_type,
             points=20,
-<<<<<<< HEAD
-            contribution_date=reference_date,
+            contribution_date=timezone.now(),
             frozen_global_points=20
-        ))
-=======
-            contribution_date=timezone.now()
         )
->>>>>>> fc6448e9
 
     if not Contribution.objects.filter(user=user, contribution_type=builder_type).exists():
         contributions_to_create.append(Contribution(
             user=user,
             contribution_type=builder_type,
             points=50,
-<<<<<<< HEAD
-            contribution_date=reference_date,
+            contribution_date=timezone.now(),
             frozen_global_points=50
         ))
 
     if contributions_to_create:
         Contribution.objects.bulk_create(contributions_to_create)
-=======
-            contribution_date=timezone.now()
-        )
->>>>>>> fc6448e9
 
 
 @transaction.atomic
