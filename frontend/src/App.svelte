--- conflicted
+++ resolved
@@ -32,11 +32,8 @@
   import StewardDashboard from './routes/StewardDashboard.svelte';
   import StewardSubmissions from './routes/StewardSubmissions.svelte';
   import ValidatorWaitlist from './routes/ValidatorWaitlist.svelte';
-<<<<<<< HEAD
   import Waitlist from './routes/Waitlist.svelte';
-=======
   import BuilderWelcome from './routes/BuilderWelcome.svelte';
->>>>>>> 806deaee
   
   // Define routes
   const routes = {
