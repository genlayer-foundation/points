<script>
  import Router from 'svelte-spa-router';
  import { wrap } from 'svelte-spa-router/wrap';
  import { push } from 'svelte-spa-router';
  import { onMount } from 'svelte';
  import Navbar from './components/Navbar.svelte';
  import Sidebar from './components/Sidebar.svelte';
  import { categoryTheme, currentCategory, detectCategoryFromRoute } from './stores/category.js';
  import { location } from 'svelte-spa-router';
  
  // State for sidebar toggle on mobile
  let sidebarOpen = $state(false);
  
  function toggleSidebar() {
    sidebarOpen = !sidebarOpen;
  }
  
  import Overview from './routes/Overview.svelte';
  import TestnetAsimov from './routes/TestnetAsimov.svelte';
  import Dashboard from './routes/Dashboard.svelte';
  import Contributions from './routes/Contributions.svelte';
  import Leaderboard from './routes/Leaderboard.svelte';
  import Profile from './routes/Profile.svelte';
  import ContributionTypeDetail from './routes/ContributionTypeDetail.svelte';
  import BadgeDetail from './routes/BadgeDetail.svelte';
  import Validators from './routes/Validators.svelte';
  import SubmitContribution from './routes/SubmitContribution.svelte';
  import MySubmissions from './routes/MySubmissions.svelte';
  import EditSubmission from './routes/EditSubmission.svelte';
  import Metrics from './routes/Metrics.svelte';
  import ProfileEdit from './routes/ProfileEdit.svelte';
  import Highlights from './routes/Highlights.svelte';
  import NotFound from './routes/NotFound.svelte';
  import LoaderShowcase from './routes/LoaderShowcase.svelte';
  import StewardDashboard from './routes/StewardDashboard.svelte';
  import StewardSubmissions from './routes/StewardSubmissions.svelte';
  import StewardManageUsers from './routes/StewardManageUsers.svelte';
  import ValidatorWaitlist from './routes/ValidatorWaitlist.svelte';
  import Waitlist from './routes/Waitlist.svelte';
  import BuilderWelcome from './routes/BuilderWelcome.svelte';
  import GitHubCallback from './routes/GitHubCallback.svelte';
  import TermsOfUse from './routes/TermsOfUse.svelte';
  import PrivacyPolicy from './routes/PrivacyPolicy.svelte';
  import Referrals from './routes/Referrals.svelte';
  
  // Define routes
  const routes = {
<<<<<<< HEAD
    // Auth callback routes
    '/auth/github/callback': GitHubCallback,

    // Global/Testnet Asimov routes
    '/': Dashboard,
=======
    // Overview and Testnet Asimov routes
    '/': Overview,
    '/asimov': TestnetAsimov,
>>>>>>> 32678689
    '/contributions': Contributions,
    '/contributions/highlights': Highlights,
    '/highlights': Highlights,
    '/leaderboard': Leaderboard,
    '/participants': Validators,
    '/referrals': Referrals,

    // Builders routes
    '/builders': Dashboard,
    '/builders/contributions': Contributions,
    '/builders/contributions/highlights': Highlights,
    '/builders/highlights': Highlights,
    '/builders/leaderboard': Leaderboard,
    '/builders/participants': Validators,
    '/builders/welcome': BuilderWelcome,
    
    // Validators routes
    '/validators': Dashboard,
    '/validators/contributions': Contributions,
    '/validators/contributions/highlights': Highlights,
    '/validators/highlights': Highlights,
    '/validators/leaderboard': Leaderboard,
    '/validators/participants': Validators,
    '/validators/waitlist': Waitlist,
    '/validators/waitlist/join': ValidatorWaitlist,
    
    // Shared routes
    '/participant/:address': Profile,
    '/contribution-type/:id': ContributionTypeDetail,
    '/badge/:id': BadgeDetail,
    '/submit-contribution': SubmitContribution,
    '/my-submissions': MySubmissions,
    '/contributions/:id': EditSubmission,
    '/metrics': Metrics,
    '/profile': ProfileEdit,
    '/loader-showcase': LoaderShowcase,
    
    // Steward routes
    '/stewards': StewardDashboard,
    '/stewards/submissions': StewardSubmissions,
    '/stewards/manage-users': StewardManageUsers,

    // Legal routes
    '/terms-of-use': TermsOfUse,
    '/privacy-policy': PrivacyPolicy,

    '*': NotFound
  };
  
  // Automatically update category based on current route
  $effect(() => {
    const category = detectCategoryFromRoute($location);
    currentCategory.set(category);
  });
  
  // Function to hide tooltips - used for route changes
  function hideTooltips() {
    const tooltipEl = document.getElementById('custom-tooltip');
    const arrowEl = document.getElementById('custom-tooltip-arrow');

    if (tooltipEl) {
      tooltipEl.style.opacity = '0';
      tooltipEl.style.display = 'none'; // Completely hide it
    }
    if (arrowEl) {
      arrowEl.style.opacity = '0';
      arrowEl.style.display = 'none'; // Completely hide it
    }
  }

  // Function to capture referral code from URL parameter
  function captureReferralCode() {
    try {
      const urlParams = new URLSearchParams(window.location.search);
      const referralCode = urlParams.get('ref');
      
      if (referralCode && referralCode.length === 8) {
        // Store referral code in localStorage for later use during login
        localStorage.setItem('referral_code', referralCode.toUpperCase());
        console.log('Referral code captured:', referralCode.toUpperCase());
        
        // Clean URL without page reload to remove the ref parameter
        const cleanUrl = window.location.pathname + window.location.hash;
        window.history.replaceState({}, '', cleanUrl);
      }
    } catch (error) {
      console.error('Error capturing referral code:', error);
    }
  }
  
  // Function to handle route loaded events
  function handleRouteLoaded() {
    // Hide tooltips
    hideTooltips();
  }

  // Tooltip handling
  onMount(() => {
    // Capture referral code from URL on app load
    captureReferralCode();
    
    // Use event delegation for better performance
    document.body.addEventListener('mouseover', handleTooltipPosition);
    
    // Cleanup
    return () => {
      document.body.removeEventListener('mouseover', handleTooltipPosition);
    };
  });

  function handleTooltipPosition(event) {
    // Check if the hovered element has the tooltip class
    const tooltipElement = event.target.closest('.tooltip');
    if (!tooltipElement || !tooltipElement.title) return;
    
    const title = tooltipElement.getAttribute('title');
    if (!title || title === '') return;
    
    // Get or create tooltip elements
    let tooltipEl = document.getElementById('custom-tooltip');
    let arrowEl = document.getElementById('custom-tooltip-arrow');
    
    // Make sure tooltips are visible if they were hidden
    if (tooltipEl) tooltipEl.style.display = 'block';
    if (arrowEl) arrowEl.style.display = 'block';
    
    // Store the title to restore it later
    tooltipElement.dataset.tooltipText = title;
    
    // Temporarily remove the title to prevent the browser's default tooltip
    tooltipElement.setAttribute('title', '');
    
    // Create elements if they don't exist
    if (!tooltipEl) {
      tooltipEl = document.createElement('div');
      tooltipEl.id = 'custom-tooltip';
      tooltipEl.style.position = 'fixed';
      tooltipEl.style.backgroundColor = 'rgba(0, 0, 0, 0.8)';
      tooltipEl.style.color = 'white';
      tooltipEl.style.padding = '0.5rem';
      tooltipEl.style.borderRadius = '0.25rem';
      tooltipEl.style.zIndex = '9999';
      tooltipEl.style.fontWeight = 'normal';
      tooltipEl.style.fontSize = '0.75rem';
      tooltipEl.style.pointerEvents = 'none';
      tooltipEl.style.maxWidth = '300px';
      tooltipEl.style.textAlign = 'center';
      tooltipEl.style.whiteSpace = 'normal';
      tooltipEl.style.opacity = '0';
      tooltipEl.style.transition = 'opacity 0.2s ease-in-out';
      document.body.appendChild(tooltipEl);
      
      arrowEl = document.createElement('div');
      arrowEl.id = 'custom-tooltip-arrow';
      arrowEl.style.position = 'fixed';
      arrowEl.style.borderWidth = '5px';
      arrowEl.style.borderStyle = 'solid';
      arrowEl.style.borderColor = 'rgba(0, 0, 0, 0.8) transparent transparent transparent';
      arrowEl.style.zIndex = '9999';
      arrowEl.style.pointerEvents = 'none';
      arrowEl.style.opacity = '0';
      arrowEl.style.transition = 'opacity 0.2s ease-in-out';
      document.body.appendChild(arrowEl);
    }
    
    // Set tooltip content
    tooltipEl.textContent = title;
    
    // Position tooltip and arrow based on the element's position
    const rect = tooltipElement.getBoundingClientRect();
    const tooltipWidth = tooltipEl.offsetWidth;
    const tooltipHeight = tooltipEl.offsetHeight;
    
    // Position tooltip above the element
    tooltipEl.style.left = rect.left + rect.width / 2 - tooltipWidth / 2 + 'px';
    tooltipEl.style.top = rect.top - tooltipHeight - 5 + 'px'; // Reduced gap from 10px to 5px
    
    // Position arrow
    arrowEl.style.left = rect.left + rect.width / 2 - 5 + 'px';
    arrowEl.style.top = rect.top - 5 + 'px';
    
    // Check if tooltip goes beyond viewport boundaries and adjust if needed
    const viewportWidth = window.innerWidth;
    const viewportHeight = window.innerHeight;
    
    // Adjust horizontal position if needed
    if (parseFloat(tooltipEl.style.left) < 10) {
      tooltipEl.style.left = '10px';
    } else if (parseFloat(tooltipEl.style.left) + tooltipWidth > viewportWidth - 10) {
      tooltipEl.style.left = viewportWidth - tooltipWidth - 10 + 'px';
    }
    
    // If tooltip goes above viewport, show it below the element instead
    if (parseFloat(tooltipEl.style.top) < 10) {
      tooltipEl.style.top = rect.bottom + 5 + 'px'; // Reduced gap from 10px to 5px
      arrowEl.style.top = rect.bottom + 'px';
      arrowEl.style.borderColor = 'transparent transparent rgba(0, 0, 0, 0.8) transparent';
      arrowEl.style.marginTop = '-5px'; // Reduced gap from 10px to 5px
    } else {
      arrowEl.style.borderColor = 'rgba(0, 0, 0, 0.8) transparent transparent transparent';
      arrowEl.style.marginTop = '0';
    }
    
    // Show tooltip and arrow
    tooltipEl.style.opacity = '1';
    arrowEl.style.opacity = '1';
    
    // Add event listener for mouseout
    tooltipElement.addEventListener('mouseout', function hideTooltip() {
      tooltipEl.style.opacity = '0';
      arrowEl.style.opacity = '0';
      
      // Restore the title attribute
      tooltipElement.setAttribute('title', tooltipElement.dataset.tooltipText);
      tooltipElement.removeEventListener('mouseout', hideTooltip);
    }, { once: true });
  }
</script>

<div class="h-screen flex flex-col {$categoryTheme.bg} transition-colors duration-300">
  <Navbar {toggleSidebar} {sidebarOpen} />
  <div class="flex-1 flex overflow-hidden">
    <Sidebar bind:isOpen={sidebarOpen} />
    <main class="flex-1 overflow-y-auto container mx-auto px-4 py-4 md:py-6 lg:py-8">
      <Router
        {routes}
        on:conditionsFailed={hideTooltips}
        on:routeLoaded={handleRouteLoaded}
      />
    </main>
  </div>
</div><|MERGE_RESOLUTION|>--- conflicted
+++ resolved
@@ -45,17 +45,14 @@
   
   // Define routes
   const routes = {
-<<<<<<< HEAD
+
     // Auth callback routes
     '/auth/github/callback': GitHubCallback,
 
     // Global/Testnet Asimov routes
-    '/': Dashboard,
-=======
     // Overview and Testnet Asimov routes
     '/': Overview,
     '/asimov': TestnetAsimov,
->>>>>>> 32678689
     '/contributions': Contributions,
     '/contributions/highlights': Highlights,
     '/highlights': Highlights,
