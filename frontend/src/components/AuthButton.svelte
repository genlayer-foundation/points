--- conflicted
+++ resolved
@@ -4,26 +4,19 @@
   import { push } from 'svelte-spa-router';
   import { authState, signInWithEthereum, logout } from '../lib/auth';
   import { userStore } from '../lib/userStore';
-<<<<<<< HEAD
   import { showError, showWarning } from '../lib/toastStore';
-
-=======
   import WalletSelector from './WalletSelector.svelte';
-  
->>>>>>> 0c175542
+
   // Use $: to access the store values reactively
   $: isAuthenticated = $authState.isAuthenticated;
   $: address = $authState.address;
   $: storeLoading = $authState.loading;
   $: storeError = $authState.error;
-<<<<<<< HEAD
   $: userName = $userStore.user?.name;
-=======
->>>>>>> 0c175542
 
   let loading = false;
   let showDropdown = false;
-<<<<<<< HEAD
+  let showWalletSelector = false;
 
   // Show toast for auth store errors with appropriate severity
   $: if (storeError) {
@@ -35,18 +28,6 @@
       showError(storeError);
     }
     authState.setError(null);
-=======
-  let showWalletSelector = false;
-  let errorTimeout;
-  
-  // Auto-dismiss error messages after 5 seconds
-  $: if (error || storeError) {
-    if (errorTimeout) clearTimeout(errorTimeout);
-    errorTimeout = setTimeout(() => {
-      error = null;
-      if (storeError) authState.setError(null);
-    }, 5000);
->>>>>>> 0c175542
   }
   
   async function handleAuth() {
@@ -55,21 +36,14 @@
       showDropdown = !showDropdown;
       return;
     }
-<<<<<<< HEAD
-
-    // Otherwise, start the connection process
-    loading = true;
-=======
-    
+
     // Show wallet selector modal
     showWalletSelector = true;
   }
-  
+
   async function handleWalletSelected(provider, walletName) {
     // Start the connection process with selected wallet
     loading = true;
-    error = null;
->>>>>>> 0c175542
 
     try {
       // Sign in with Ethereum
@@ -82,24 +56,9 @@
       // Otherwise user continues to their profile or intended destination
     } catch (err) {
       console.error('Auth error:', err);
-<<<<<<< HEAD
       // Error is already handled by the reactive statement that watches storeError
       // No need to show toast here to avoid duplicate notifications
-=======
-      // Create a curated error message
-      if (err.message?.includes('not installed')) {
-        error = `Please install ${walletName} to connect`;
-      } else if (err.message?.includes('User rejected') || err.message?.includes('User denied')) {
-        error = 'Connection rejected';
-      } else if (err.message?.includes('signature')) {
-        error = 'Signature verification failed';
-      } else if (err.message?.includes('nonce')) {
-        error = 'Authentication expired, please try again';
-      } else {
-        error = 'Connection failed';
-      }
       // Keep modal open on error so user can try again
->>>>>>> 0c175542
     } finally {
       loading = false;
     }
