<script>
  import { push, location } from 'svelte-spa-router';
  import { currentCategory, categoryTheme } from '../stores/category.js';
  import Icon from './Icons.svelte';
  import { authState } from '../lib/auth.js';
  
  let { isOpen = $bindable(false) } = $props();
  
  // Close sidebar on route change on mobile
  $effect(() => {
    if (isOpen && window.innerWidth < 768) {
      isOpen = false;
    }
  });
  
  function toggleSidebar() {
    isOpen = !isOpen;
  }
  
  function navigate(path, requiresAuth = false) {
    if (requiresAuth && !$authState.isAuthenticated) {
      // Store the intended destination
      sessionStorage.setItem('redirectAfterLogin', path);
      // Trigger login by programmatically clicking the auth button
      const authButton = document.querySelector('[data-auth-button]');
      if (authButton) authButton.click();
      return;
    }
    
    push(path);
    // Close sidebar on mobile after navigation
    if (window.innerWidth < 768) {
      isOpen = false;
    }
  }
  
  function handleProfileClick() {
    if ($authState.isAuthenticated) {
      // Go to public profile, not edit
      push(`/participant/${$authState.address}`);
    } else {
      // Trigger login
      const authButton = document.querySelector('[data-auth-button]');
      if (authButton) authButton.click();
    }
    if (window.innerWidth < 768) {
      isOpen = false;
    }
  }
  
  // Check if a route is active
  function isActive(path) {
    return $location === path;
  }
  
<<<<<<< HEAD
  const navItems = [
    { 
      name: 'Dashboard', 
      path: '/', 
      icon: 'M3 12l2-2m0 0l7-7 7 7M5 10v10a1 1 0 001 1h3m10-11l2 2m-2-2v10a1 1 0 01-1 1h-3m-6 0a1 1 0 001-1v-4a1 1 0 011-1h2a1 1 0 011 1v4a1 1 0 001 1m-6 0h6' 
    },
    { 
      name: 'Leaderboard', 
      path: '/leaderboard', 
      icon: 'M9 19V6l12-3v13M9 19c0 1.105-1.343 2-3 2s-3-.895-3-2 1.343-2 3-2 3 .895 3 2zm12-3c0 1.105-1.343 2-3 2s-3-.895-3-2 1.343-2 3-2 3 .895 3 2zM9 10l12-3' 
    },
    { 
      name: 'Contributions', 
      path: '/contributions', 
      icon: 'M9 5H7a2 2 0 00-2 2v12a2 2 0 002 2h10a2 2 0 002-2V7a2 2 0 00-2-2h-2M9 5a2 2 0 002 2h2a2 2 0 002-2M9 5a2 2 0 012-2h2a2 2 0 012 2m-3 7h3m-3 4h3m-6-4h.01M9 16h.01' 
    },
=======
  // Function to change category and navigate
  function changeCategory(category, path = '/') {
    currentCategory.set(category);
    push(path);
    if (window.innerWidth < 768) {
      isOpen = false;
    }
  }
  
  // Define the complete navigation structure
  const navigationStructure = [
>>>>>>> 913b514c
    {
      title: 'Testnet Asimov',
      category: 'global',
      iconName: 'genlayer',
      dashboardPath: '/',
      dashboardAction: () => changeCategory('global', '/'),
      items: [
        { name: 'Metrics', path: '/metrics', iconName: 'metrics' }
      ]
    },
    {
      title: 'Builders',
      category: 'builder',
      iconName: 'builder',
      color: 'orange',
      dashboardPath: '/builders',
      dashboardAction: () => changeCategory('builder', '/builders'),
      items: [
        { name: 'Contributions', path: '/builders/contributions', iconName: 'contributions' },
        { name: 'Leaderboard', path: '/builders/leaderboard', iconName: 'leaderboard' },
        { name: 'Participants', path: '/builders/participants', iconName: 'participants' }
      ]
    },
    {
      title: 'Validators',
      category: 'validator',
      iconName: 'validator', 
      color: 'sky',
      dashboardPath: '/validators',
      dashboardAction: () => changeCategory('validator', '/validators'),
      items: [
        { name: 'Contributions', path: '/validators/contributions', iconName: 'contributions' },
        { name: 'Leaderboard', path: '/validators/leaderboard', iconName: 'leaderboard' },
        { name: 'Participants', path: '/validators/participants', iconName: 'participants' }
      ]
    }
  ];
  
  // Profile section items (same for all categories)
  const profileItems = [
    { name: 'My Submissions', path: '/my-submissions', iconName: 'mySubmissions', requiresAuth: true },
    { name: 'Profile', path: 'profile', iconName: 'profile', isProfile: true }
  ];
</script>

<<<<<<< HEAD
<!-- Desktop Sidebar -->
<aside class="hidden md:block w-64 bg-white shadow-md h-screen sticky top-0">
  <nav class="mt-8 px-4">
    <div class="space-y-1">
      {#each navItems as item}
        <button
          onclick={() => navigate(item.path)}
          class="w-full group flex items-center px-3 py-2 text-sm font-medium rounded-md transition-colors {isActive(item.path) ? 'bg-primary-50 text-primary-700' : 'text-gray-700 hover:bg-gray-50'}"
        >
          <svg 
            class="mr-3 h-5 w-5 {isActive(item.path) ? 'text-primary-500' : 'text-gray-400 group-hover:text-gray-500'}"
            fill="none" 
            viewBox="0 0 24 24" 
            stroke="currentColor" 
            aria-hidden="true"
          >
            <path stroke-linecap="round" stroke-linejoin="round" stroke-width="2" d={item.icon} />
          </svg>
          {item.name}
        </button>
      {/each}
    </div>
  </nav>
</aside>

<!-- Mobile Sidebar Overlay -->
{#if isOpen}
  <!-- Backdrop -->
  <div 
    class="md:hidden fixed inset-0 z-40 bg-gray-600 bg-opacity-75"
    onclick={toggleSidebar}
  ></div>
  
  <!-- Mobile Sidebar -->
  <aside class="md:hidden fixed inset-y-0 left-0 z-50 w-64 bg-white shadow-xl">
    <div class="flex items-center justify-between h-16 px-4 border-b">
      <span class="text-xl font-semibold text-gray-900">Menu</span>
      <button 
        onclick={toggleSidebar}
        class="p-2 rounded-md text-gray-400 hover:text-gray-500 hover:bg-gray-100"
      >
        <svg class="h-6 w-6" fill="none" viewBox="0 0 24 24" stroke="currentColor">
          <path stroke-linecap="round" stroke-linejoin="round" stroke-width="2" d="M6 18L18 6M6 6l12 12" />
        </svg>
      </button>
    </div>
    
    <nav class="mt-5 px-4">
      <div class="space-y-1">
        {#each navItems as item}
          <button
            onclick={() => navigate(item.path)}
            class="w-full group flex items-center px-3 py-2 text-base font-medium rounded-md transition-colors {isActive(item.path) ? 'bg-primary-50 text-primary-700' : 'text-gray-700 hover:bg-gray-50'}"
          >
            <svg 
              class="mr-3 h-5 w-5 {isActive(item.path) ? 'text-primary-500' : 'text-gray-400 group-hover:text-gray-500'}"
              fill="none" 
              viewBox="0 0 24 24" 
              stroke="currentColor" 
              aria-hidden="true"
            >
              <path stroke-linecap="round" stroke-linejoin="round" stroke-width="2" d={item.icon} />
            </svg>
            {item.name}
          </button>
        {/each}
      </div>
    </nav>
=======
<div class="md:w-64 flex flex-col fixed md:sticky top-0 z-10">
  <!-- Mobile toggle -->
  <div class="md:hidden px-4 py-3 bg-gray-50">
    <button 
      onclick={toggleSidebar} 
      class="text-gray-600 hover:text-gray-900 focus:outline-none"
      aria-label="Toggle sidebar"
    >
      <Icon name="menu" size="lg" />
    </button>
  </div>
  
  <!-- Sidebar content -->
  <aside class={`bg-white shadow-md md:h-screen md:sticky md:top-16 md:block transition-all duration-300 ${isOpen ? 'block' : 'hidden'}`}>
    <div class="p-4">
      <nav class="mt-4 space-y-2">
        <!-- Navigation sections - all visible -->
        {#each navigationStructure as section, index}
          <div>
            <!-- Section header - clickable dashboard link -->
            <button
              onclick={section.dashboardAction}
              class={`w-full flex items-center px-3 py-2 mb-1 rounded-md transition-colors ${
                isActive(section.dashboardPath) && section.category === $currentCategory
                  ? `${$categoryTheme.buttonLight} ${$categoryTheme.text}`
                  : 'hover:bg-gray-50'
              }`}
            >
              <Icon 
                name={section.iconName}
                size="sm"
                className="mr-2 {section.category === 'global' ? 'text-black' : section.category === 'builder' ? 'text-orange-600' : section.category === 'validator' ? 'text-sky-600' : 'text-gray-500'}"
              />
              <h3 class="text-xs font-medium uppercase tracking-wider {section.category === 'global' && section.category === $currentCategory ? 'text-black' : 'text-gray-700'}">
                {section.title}
              </h3>
            </button>
            
            <!-- Section items (only if they exist) -->
            {#if section.items.length > 0}
              <div class="space-y-0.5 mb-3">
                {#each section.items as item}
                  <!-- Regular navigation item -->
                  <a 
                    href={item.path}
                    onclick={(e) => { e.preventDefault(); navigate(item.path); }}
                    class={`group flex items-center px-3 py-1.5 text-sm rounded-md ${
                      isActive(item.path) || $location.startsWith(item.path + '/')
                        ? `${$categoryTheme.buttonLight} ${$categoryTheme.text}` 
                        : 'text-gray-500 hover:bg-gray-50 hover:text-gray-700'
                    }`}
                  >
                    <Icon 
                      name={item.iconName}
                      size="sm"
                      className="mr-2 {section.category === 'global' ? 'text-black' : section.category === 'builder' ? 'text-orange-600' : section.category === 'validator' ? 'text-sky-600' : 'text-gray-400'}"
                    />
                    {item.name}
                  </a>
                {/each}
              </div>
            {/if}
            
            <!-- Separator after each section except the last -->
            {#if index < navigationStructure.length - 1}
              <div class="border-t border-gray-200 mb-3"></div>
            {/if}
          </div>
        {/each}
        
        <!-- Profile section (always visible) -->
        <div>
          <div class="border-t border-gray-200 pt-4"></div>
          <div class="flex items-center px-3 py-2 mb-2">
            <Icon 
              name="profile"
              size="sm"
              className="mr-2 text-gray-500"
            />
            <h3 class="text-xs font-medium text-gray-700 uppercase tracking-wider">
              Account
            </h3>
          </div>
          <div class="space-y-0.5">
            {#each profileItems as item}
              {#if item.isProfile}
                <button
                  onclick={handleProfileClick}
                  class="group flex items-center px-3 py-1.5 text-sm rounded-md text-gray-500 hover:bg-gray-50 hover:text-gray-700 w-full text-left"
                >
                  <Icon 
                    name={item.iconName}
                    size="sm"
                    className="mr-2 text-gray-400 group-hover:text-gray-500"
                  />
                  {item.name}
                </button>
              {:else}
                <a 
                  href={item.path}
                  onclick={(e) => { e.preventDefault(); navigate(item.path, item.requiresAuth); }}
                  class={`group flex items-center px-3 py-1.5 text-sm rounded-md ${
                    isActive(item.path) ? `${$categoryTheme.buttonLight} ${$categoryTheme.text}` : 'text-gray-500 hover:bg-gray-50 hover:text-gray-700'
                  }`}
                >
                  <Icon 
                    name={item.iconName}
                    size="sm"
                    className="mr-2 {isActive(item.path) ? $categoryTheme.text : 'text-gray-400 group-hover:text-gray-500'}"
                  />
                  {item.name}
                </a>
              {/if}
            {/each}
          </div>
        </div>
      </nav>
    </div>
>>>>>>> 913b514c
  </aside>
{/if}

<style>
  /* Add smooth transition for mobile sidebar */
  aside {
    transition: transform 0.3s ease-in-out;
  }
</style><|MERGE_RESOLUTION|>--- conflicted
+++ resolved
@@ -53,24 +53,6 @@
     return $location === path;
   }
   
-<<<<<<< HEAD
-  const navItems = [
-    { 
-      name: 'Dashboard', 
-      path: '/', 
-      icon: 'M3 12l2-2m0 0l7-7 7 7M5 10v10a1 1 0 001 1h3m10-11l2 2m-2-2v10a1 1 0 01-1 1h-3m-6 0a1 1 0 001-1v-4a1 1 0 011-1h2a1 1 0 011 1v4a1 1 0 001 1m-6 0h6' 
-    },
-    { 
-      name: 'Leaderboard', 
-      path: '/leaderboard', 
-      icon: 'M9 19V6l12-3v13M9 19c0 1.105-1.343 2-3 2s-3-.895-3-2 1.343-2 3-2 3 .895 3 2zm12-3c0 1.105-1.343 2-3 2s-3-.895-3-2 1.343-2 3-2 3 .895 3 2zM9 10l12-3' 
-    },
-    { 
-      name: 'Contributions', 
-      path: '/contributions', 
-      icon: 'M9 5H7a2 2 0 00-2 2v12a2 2 0 002 2h10a2 2 0 002-2V7a2 2 0 00-2-2h-2M9 5a2 2 0 002 2h2a2 2 0 002-2M9 5a2 2 0 012-2h2a2 2 0 012 2m-3 7h3m-3 4h3m-6-4h.01M9 16h.01' 
-    },
-=======
   // Function to change category and navigate
   function changeCategory(category, path = '/') {
     currentCategory.set(category);
@@ -82,7 +64,6 @@
   
   // Define the complete navigation structure
   const navigationStructure = [
->>>>>>> 913b514c
     {
       title: 'Testnet Asimov',
       category: 'global',
@@ -128,28 +109,110 @@
   ];
 </script>
 
-<<<<<<< HEAD
 <!-- Desktop Sidebar -->
 <aside class="hidden md:block w-64 bg-white shadow-md h-screen sticky top-0">
   <nav class="mt-8 px-4">
-    <div class="space-y-1">
-      {#each navItems as item}
-        <button
-          onclick={() => navigate(item.path)}
-          class="w-full group flex items-center px-3 py-2 text-sm font-medium rounded-md transition-colors {isActive(item.path) ? 'bg-primary-50 text-primary-700' : 'text-gray-700 hover:bg-gray-50'}"
-        >
-          <svg 
-            class="mr-3 h-5 w-5 {isActive(item.path) ? 'text-primary-500' : 'text-gray-400 group-hover:text-gray-500'}"
-            fill="none" 
-            viewBox="0 0 24 24" 
-            stroke="currentColor" 
-            aria-hidden="true"
+    <div class="space-y-2">
+      <!-- Navigation sections - all visible -->
+      {#each navigationStructure as section, index}
+        <div>
+          <!-- Section header - clickable dashboard link -->
+          <button
+            onclick={section.dashboardAction}
+            class="w-full flex items-center px-3 py-2 mb-1 rounded-md transition-colors {
+              isActive(section.dashboardPath) && section.category === $currentCategory
+                ? `${$categoryTheme.buttonLight} ${$categoryTheme.text}`
+                : 'hover:bg-gray-50'
+            }"
           >
-            <path stroke-linecap="round" stroke-linejoin="round" stroke-width="2" d={item.icon} />
-          </svg>
-          {item.name}
-        </button>
+            <Icon 
+              name={section.iconName}
+              size="sm"
+              className="mr-2 {section.category === 'global' ? 'text-black' : section.category === 'builder' ? 'text-orange-600' : section.category === 'validator' ? 'text-sky-600' : 'text-gray-500'}"
+            />
+            <h3 class="text-xs font-medium uppercase tracking-wider {section.category === 'global' && section.category === $currentCategory ? 'text-black' : 'text-gray-700'}">
+              {section.title}
+            </h3>
+          </button>
+          
+          <!-- Section items (only if they exist) -->
+          {#if section.items.length > 0}
+            <div class="space-y-0.5 mb-3">
+              {#each section.items as item}
+                <!-- Regular navigation item -->
+                <a 
+                  href={item.path}
+                  onclick={(e) => { e.preventDefault(); navigate(item.path); }}
+                  class="group flex items-center px-3 py-1.5 text-sm rounded-md {
+                    isActive(item.path) || $location.startsWith(item.path + '/')
+                      ? `${$categoryTheme.buttonLight} ${$categoryTheme.text}` 
+                      : 'text-gray-500 hover:bg-gray-50 hover:text-gray-700'
+                  }"
+                >
+                  <Icon 
+                    name={item.iconName}
+                    size="sm"
+                    className="mr-2 {section.category === 'global' ? 'text-black' : section.category === 'builder' ? 'text-orange-600' : section.category === 'validator' ? 'text-sky-600' : 'text-gray-400'}"
+                  />
+                  {item.name}
+                </a>
+              {/each}
+            </div>
+          {/if}
+          
+          <!-- Separator after each section except the last -->
+          {#if index < navigationStructure.length - 1}
+            <div class="border-t border-gray-200 mb-3"></div>
+          {/if}
+        </div>
       {/each}
+      
+      <!-- Profile section (always visible) -->
+      <div>
+        <div class="border-t border-gray-200 pt-4"></div>
+        <div class="flex items-center px-3 py-2 mb-2">
+          <Icon 
+            name="profile"
+            size="sm"
+            className="mr-2 text-gray-500"
+          />
+          <h3 class="text-xs font-medium text-gray-700 uppercase tracking-wider">
+            Account
+          </h3>
+        </div>
+        <div class="space-y-0.5">
+          {#each profileItems as item}
+            {#if item.isProfile}
+              <button
+                onclick={handleProfileClick}
+                class="group flex items-center px-3 py-1.5 text-sm rounded-md text-gray-500 hover:bg-gray-50 hover:text-gray-700 w-full text-left"
+              >
+                <Icon 
+                  name={item.iconName}
+                  size="sm"
+                  className="mr-2 text-gray-400 group-hover:text-gray-500"
+                />
+                {item.name}
+              </button>
+            {:else}
+              <a 
+                href={item.path}
+                onclick={(e) => { e.preventDefault(); navigate(item.path, item.requiresAuth); }}
+                class="group flex items-center px-3 py-1.5 text-sm rounded-md {
+                  isActive(item.path) ? `${$categoryTheme.buttonLight} ${$categoryTheme.text}` : 'text-gray-500 hover:bg-gray-50 hover:text-gray-700'
+                }"
+              >
+                <Icon 
+                  name={item.iconName}
+                  size="sm"
+                  className="mr-2 {isActive(item.path) ? $categoryTheme.text : 'text-gray-400 group-hover:text-gray-500'}"
+                />
+                {item.name}
+              </a>
+            {/if}
+          {/each}
+        </div>
+      </div>
     </div>
   </nav>
 </aside>
@@ -160,6 +223,10 @@
   <div 
     class="md:hidden fixed inset-0 z-40 bg-gray-600 bg-opacity-75"
     onclick={toggleSidebar}
+    onkeydown={(e) => e.key === 'Escape' && toggleSidebar()}
+    role="button"
+    tabindex="0"
+    aria-label="Close sidebar"
   ></div>
   
   <!-- Mobile Sidebar -->
@@ -169,6 +236,7 @@
       <button 
         onclick={toggleSidebar}
         class="p-2 rounded-md text-gray-400 hover:text-gray-500 hover:bg-gray-100"
+        aria-label="Close menu"
       >
         <svg class="h-6 w-6" fill="none" viewBox="0 0 24 24" stroke="currentColor">
           <path stroke-linecap="round" stroke-linejoin="round" stroke-width="2" d="M6 18L18 6M6 6l12 12" />
@@ -176,55 +244,19 @@
       </button>
     </div>
     
-    <nav class="mt-5 px-4">
-      <div class="space-y-1">
-        {#each navItems as item}
-          <button
-            onclick={() => navigate(item.path)}
-            class="w-full group flex items-center px-3 py-2 text-base font-medium rounded-md transition-colors {isActive(item.path) ? 'bg-primary-50 text-primary-700' : 'text-gray-700 hover:bg-gray-50'}"
-          >
-            <svg 
-              class="mr-3 h-5 w-5 {isActive(item.path) ? 'text-primary-500' : 'text-gray-400 group-hover:text-gray-500'}"
-              fill="none" 
-              viewBox="0 0 24 24" 
-              stroke="currentColor" 
-              aria-hidden="true"
-            >
-              <path stroke-linecap="round" stroke-linejoin="round" stroke-width="2" d={item.icon} />
-            </svg>
-            {item.name}
-          </button>
-        {/each}
-      </div>
-    </nav>
-=======
-<div class="md:w-64 flex flex-col fixed md:sticky top-0 z-10">
-  <!-- Mobile toggle -->
-  <div class="md:hidden px-4 py-3 bg-gray-50">
-    <button 
-      onclick={toggleSidebar} 
-      class="text-gray-600 hover:text-gray-900 focus:outline-none"
-      aria-label="Toggle sidebar"
-    >
-      <Icon name="menu" size="lg" />
-    </button>
-  </div>
-  
-  <!-- Sidebar content -->
-  <aside class={`bg-white shadow-md md:h-screen md:sticky md:top-16 md:block transition-all duration-300 ${isOpen ? 'block' : 'hidden'}`}>
-    <div class="p-4">
-      <nav class="mt-4 space-y-2">
+    <nav class="mt-5 px-4 overflow-y-auto" style="max-height: calc(100vh - 5rem);">
+      <div class="space-y-2">
         <!-- Navigation sections - all visible -->
         {#each navigationStructure as section, index}
           <div>
             <!-- Section header - clickable dashboard link -->
             <button
               onclick={section.dashboardAction}
-              class={`w-full flex items-center px-3 py-2 mb-1 rounded-md transition-colors ${
+              class="w-full flex items-center px-3 py-2 mb-1 rounded-md transition-colors {
                 isActive(section.dashboardPath) && section.category === $currentCategory
                   ? `${$categoryTheme.buttonLight} ${$categoryTheme.text}`
                   : 'hover:bg-gray-50'
-              }`}
+              }"
             >
               <Icon 
                 name={section.iconName}
@@ -244,11 +276,11 @@
                   <a 
                     href={item.path}
                     onclick={(e) => { e.preventDefault(); navigate(item.path); }}
-                    class={`group flex items-center px-3 py-1.5 text-sm rounded-md ${
+                    class="group flex items-center px-3 py-1.5 text-sm rounded-md {
                       isActive(item.path) || $location.startsWith(item.path + '/')
                         ? `${$categoryTheme.buttonLight} ${$categoryTheme.text}` 
                         : 'text-gray-500 hover:bg-gray-50 hover:text-gray-700'
-                    }`}
+                    }"
                   >
                     <Icon 
                       name={item.iconName}
@@ -299,9 +331,9 @@
                 <a 
                   href={item.path}
                   onclick={(e) => { e.preventDefault(); navigate(item.path, item.requiresAuth); }}
-                  class={`group flex items-center px-3 py-1.5 text-sm rounded-md ${
+                  class="group flex items-center px-3 py-1.5 text-sm rounded-md {
                     isActive(item.path) ? `${$categoryTheme.buttonLight} ${$categoryTheme.text}` : 'text-gray-500 hover:bg-gray-50 hover:text-gray-700'
-                  }`}
+                  }"
                 >
                   <Icon 
                     name={item.iconName}
@@ -314,9 +346,8 @@
             {/each}
           </div>
         </div>
-      </nav>
-    </div>
->>>>>>> 913b514c
+      </div>
+    </nav>
   </aside>
 {/if}
 
