--- conflicted
+++ resolved
@@ -177,7 +177,6 @@
         </div>
       {/each}
       
-<<<<<<< HEAD
       <!-- Stewards - Only show if user is a steward -->
       {#if $userStore.user?.steward}
         <div>
@@ -207,10 +206,7 @@
         </div>
       {/if}
       
-      <!-- Profile links -->
-=======
       <!-- Profile section -->
->>>>>>> a4fd8a45
       <div>
         <div class="border-t border-gray-200 mb-3"></div>
         <button
@@ -316,7 +312,6 @@
           </div>
         {/each}
         
-<<<<<<< HEAD
         <!-- Stewards - Only show if user is a steward -->
         {#if $userStore.user?.steward}
           <div>
@@ -346,10 +341,7 @@
           </div>
         {/if}
         
-        <!-- Profile links -->
-=======
         <!-- Profile section -->
->>>>>>> a4fd8a45
         <div>
           <div class="border-t border-gray-200 mb-3"></div>
           <button
