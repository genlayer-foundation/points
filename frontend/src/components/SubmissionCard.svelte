<script>
  import { push } from 'svelte-spa-router';
  import { format } from 'date-fns';
  import ContributionCard from './ContributionCard.svelte';
  import ContributionSelection from '../lib/components/ContributionSelection.svelte';
  import Link from '../lib/components/Link.svelte';
  import Avatar from './Avatar.svelte';
<<<<<<< HEAD
  import Badge from './Badge.svelte';
=======
  import { parseMarkdown } from '../lib/markdownLoader.js';
>>>>>>> 6f77ddde
  
  let {
    submission,
    showReviewForm = false,
    onReview = null,
    onCancel = null,
    reviewData = null,
    isProcessing = false,
    successMessage = '',
    contributionTypes = [],
    users = [],
    multipliers = {},
    isOwnSubmission = false
  } = $props();
  
  // State for review form
  let reviewAction = $state(reviewData?.action || 'accept');
  let selectedUser = $state(reviewData?.user || submission.user);
  let selectedType = $state(reviewData?.contribution_type || submission.contribution_type);
  let points = $state(reviewData?.points || submission.suggested_points || submission.contribution_type_details?.min_points || 0);
  let staffReply = $state(reviewData?.staff_reply || '');
  let createHighlight = $state(reviewData?.create_highlight || false);
  let highlightTitle = $state(reviewData?.highlight_title || '');
  let highlightDescription = $state(reviewData?.highlight_description || '');
  
  // For ContributionSelection component
  let selectedCategory = $state(submission.contribution_type_details?.category || 'validator');
  let selectedContributionTypeObj = $state(null);
  let selectedMission = $state(submission.mission || null);
  
  // Reset form when submission changes
  $effect(() => {
    if (submission) {
      // Only reset if no existing review data
      if (!reviewData) {
        reviewAction = 'accept';
        selectedUser = submission.user;
        selectedType = submission.contribution_type;
        points = submission.contribution_type_details?.min_points || 0;
        staffReply = '';
        createHighlight = false;
        highlightTitle = '';
        highlightDescription = '';
        selectedCategory = submission.contribution_type_details?.category || 'validator';
      }
    }
  });
  
  // Sync selected contribution type with the ContributionSelection component
  $effect(() => {
    if (selectedContributionTypeObj && selectedContributionTypeObj.id !== selectedType) {
      // Only update if the type actually changed
      selectedType = selectedContributionTypeObj.id;
      // Update points to the minimum of the new type
      const type = contributionTypes.find(t => t.id === selectedType);
      if (type) {
        points = type.min_points;
      }
    }
  });
  
  function handleContributionSelectionChange(category, contributionType) {
    // Handle contribution selection change
  }
  
  function getStateClass(state) {
    switch (state) {
      case 'pending':
        return 'bg-yellow-100 text-yellow-800';
      case 'accepted':
        return 'bg-green-100 text-green-800';
      case 'rejected':
        return 'bg-red-100 text-red-800';
      case 'more_info_needed':
        return 'bg-blue-100 text-blue-800';
      default:
        return 'bg-gray-100 text-gray-800';
    }
  }
  
  function getStateBorderClass(state) {
    switch (state) {
      case 'pending':
        return 'border-l-yellow-400';
      case 'accepted':
        return 'border-l-green-400';
      case 'rejected':
        return 'border-l-red-400';
      case 'more_info_needed':
        return 'border-l-blue-400';
      default:
        return 'border-l-gray-400';
    }
  }
  
  function getStateBackgroundClass(state) {
    switch (state) {
      case 'pending':
        return 'bg-yellow-50';
      case 'accepted':
        return 'bg-green-50';
      case 'rejected':
        return 'bg-red-50';
      case 'more_info_needed':
        return 'bg-blue-50';
      default:
        return 'bg-gray-50';
    }
  }
  
  function formatDate(dateString) {
    if (!dateString) return 'N/A';
    return format(new Date(dateString), 'MMM d, yyyy HH:mm');
  }
  
  function adjustPoints(delta) {
    const type = contributionTypes.find(t => t.id === selectedType);
    if (!type) return;
    
    const newPoints = points + delta;
    points = Math.max(type.min_points, Math.min(type.max_points, newPoints));
  }
  
  function getFinalPoints() {
    const multiplier = multipliers[selectedType] || 1;
    return Math.round(points * multiplier);
  }
  
  function getTypeName(typeId) {
    const type = contributionTypes.find(t => t.id === typeId);
    return type?.name || 'Contribution';
  }
  
  function handleReview() {
    if (onReview) {
      const data = {
        action: reviewAction,
        user: selectedUser,
        contribution_type: selectedType,
        points,
        staff_reply: staffReply,
        create_highlight: createHighlight,
        highlight_title: highlightTitle,
        highlight_description: highlightDescription
      };
      onReview(submission.id, data);
    }
  }
</script>

<div class="bg-white shadow-lg rounded-lg border-l-4 {getStateBorderClass(submission.state)}">
  <!-- Header -->
  <div class="px-6 py-4 border-b {getStateBackgroundClass(submission.state)}">
    <div class="flex justify-between items-start">
      <div>
        <h3 class="text-lg font-semibold flex items-center gap-2 flex-wrap">
          {#if isOwnSubmission}
            {#if submission.mission}
              <!-- Show mission name as title with Mission badge -->
              <span>{submission.mission.name}</span>
              <Badge
                badge={{
                  id: null,
                  name: 'Mission',
                  description: '',
                  points: 0
                }}
                color="indigo"
                size="sm"
                clickable={false}
                bold={false}
              />
            {:else}
              <!-- Show contribution type as title when no mission -->
              <span>{submission.contribution_type_name || getTypeName(submission.contribution_type)}</span>
            {/if}
          {:else}
            <div class="flex items-center gap-2">
              <Avatar
                user={submission.user_details}
                size="sm"
                clickable={true}
              />
              <span>{submission.user_details?.name || submission.user_details?.address?.slice(0, 8) + '...'}</span>
            </div>
          {/if}
        </h3>
        <p class="text-sm text-gray-600">
          Submitted {formatDate(submission.created_at)}
        </p>
      </div>
      <span class="px-3 py-1 rounded-full text-sm font-medium {getStateClass(submission.state)}">
        {submission.state_display}
      </span>
    </div>
  </div>
  
  <!-- Content -->
  <div class="px-6 py-4">
    <div class="grid grid-cols-1 lg:grid-cols-2 gap-6 lg:items-start">
      <!-- Left Column - Submission Details -->
      <div class="space-y-4">
        {#if !isOwnSubmission}
          <div>
            <h4 class="text-sm font-medium text-gray-700">User</h4>
            <div class="mt-1 flex items-center gap-3">
              <Avatar
                user={submission.user_details}
                size="xs"
                clickable={true}
              />
              <span class="text-sm text-gray-900">
                {submission.user_details?.name || submission.user_details?.address?.slice(0, 8) + '...'}
              </span>
              <Link
                href="/participant/{submission.user_details?.address}"
                class="text-xs text-primary-600 hover:text-primary-700 hover:underline"
              >
                View Profile →
              </Link>
            </div>
          </div>
          
          <div>
            <h4 class="text-sm font-medium text-gray-700">Contribution Type</h4>
            <div class="mt-1 flex items-center gap-2 flex-wrap">
              <span class="text-sm text-gray-900">
                {submission.contribution_type_details?.name}
              </span>
              <span class="text-xs text-gray-500">
                ({submission.contribution_type_details?.min_points}-{submission.contribution_type_details?.max_points} points)
              </span>
            </div>
          </div>

          {#if submission.mission}
            <div>
              <h4 class="text-sm font-medium text-gray-700">Mission</h4>
              <div class="mt-1 flex items-center gap-2 flex-wrap">
                <span class="text-sm text-gray-900">
                  {submission.mission.name}
                </span>
              </div>
            </div>
          {/if}
        {/if}

        {#if isOwnSubmission && submission.mission}
          <div>
            <h4 class="text-sm font-medium text-gray-700">Contribution Type</h4>
            <p class="mt-1 text-sm text-gray-900">
              {submission.contribution_type_name || getTypeName(submission.contribution_type)}
            </p>
          </div>
        {/if}

        <div>
          <h4 class="text-sm font-medium text-gray-700">Contribution Date</h4>
          <p class="mt-1 text-sm text-gray-900">{formatDate(submission.contribution_date)}</p>
        </div>

        {#if submission.notes}
          <div>
            <h4 class="text-sm font-medium text-gray-700">Notes</h4>
            <div class="markdown-content mt-1 text-sm text-gray-900">{@html parseMarkdown(submission.notes)}</div>
          </div>
        {/if}
        
        {#if submission.evidence_items?.length > 0}
          <div>
            <h4 class="text-sm font-medium text-gray-700">Evidence</h4>
            <ul class="mt-1 space-y-1">
              {#each submission.evidence_items as evidence}
                <li class="text-sm text-gray-600">
                  {#if evidence.description}
                    • {evidence.description}
                  {/if}
                  {#if evidence.url}
                    <a href={evidence.url} target="_blank" class="text-primary-600 underline ml-1">
                      View URL
                    </a>
                  {/if}
                </li>
              {/each}
            </ul>
          </div>
        {/if}
        
        {#if submission.staff_reply && submission.state !== 'rejected'}
          <div class="bg-gray-50 p-3 rounded">
            <h4 class="text-sm font-medium text-gray-700 mb-1">Staff Response</h4>
            <div class="markdown-content text-sm text-gray-600">{@html parseMarkdown(submission.staff_reply)}</div>
          </div>
        {/if}
      </div>
      
      <!-- Right Column - Action Forms or Status or Contribution Card -->
      <div class="flex flex-col gap-4">
        {#if submission.state === 'accepted' && submission.contribution && isOwnSubmission}
          <!-- Show contribution card for accepted submissions in My Submissions -->
          <ContributionCard
            contribution={submission.contribution}
            showUser={false}
            variant="compact"
          />
        {:else if showReviewForm && (submission.state === 'pending' || submission.state === 'more_info_needed')}
          <div class="border {reviewAction === 'accept' ? 'border-green-200' : reviewAction === 'reject' ? 'border-red-200' : 'border-blue-200'} rounded-lg">
            <!-- Action Toggle Buttons -->
            <div class="flex">
              <button
                type="button"
                onclick={() => reviewAction = 'accept'}
                class="flex-1 px-3 py-2.5 text-sm font-medium transition-colors {reviewAction === 'accept' ? 'bg-green-600 text-white' : 'bg-green-50 text-green-700 hover:bg-green-100'} border-r border-gray-200"
              >
                Accept
              </button>
              <button
                type="button"
                onclick={() => reviewAction = 'reject'}
                class="flex-1 px-3 py-2.5 text-sm font-medium transition-colors {reviewAction === 'reject' ? 'bg-red-600 text-white' : 'bg-red-50 text-red-700 hover:bg-red-100'} border-r border-gray-200"
              >
                Reject
              </button>
              <button
                type="button"
                onclick={() => reviewAction = 'more_info'}
                class="flex-1 px-3 py-2.5 text-sm font-medium transition-colors {reviewAction === 'more_info' ? 'bg-blue-600 text-white' : 'bg-blue-50 text-blue-700 hover:bg-blue-100'}"
              >
                Request Info
              </button>
            </div>
            
            <!-- Dynamic Form Content -->
            {#if reviewAction === 'accept'}
              <div class="p-4 bg-green-50">
                <div class="space-y-3">
                  {#if users.length > 0}
                    <div>
                      <label class="block text-sm font-medium text-gray-700">
                        Assign Contribution To
                      </label>
                      <div class="mt-1 flex items-center gap-2">
                        <Avatar
                          user={users.find(u => u.id === selectedUser)}
                          size="sm"
                        />
                        <select
                          bind:value={selectedUser}
                          class="flex-1 px-3 py-2 border border-gray-300 rounded-md text-sm bg-white"
                        >
                          {#each users as user}
                            <option value={user.id}>
                              {user.display_name}
                            </option>
                          {/each}
                        </select>
                      </div>
                      <p class="text-xs text-gray-500 mt-1">
                        The contribution will be assigned to this user
                      </p>
                    </div>
                  {/if}
                  
                  <div>
                    <label class="block text-sm font-medium text-gray-700 mb-2">
                      Contribution Type
                    </label>
                    <ContributionSelection
                      bind:selectedCategory
                      bind:selectedContributionType={selectedContributionTypeObj}
                      bind:selectedMission
                      defaultContributionType={submission.contribution_type}
                      defaultMission={submission.mission?.id}
                      onlySubmittable={false}
                      stewardMode={true}
                      providedContributionTypes={contributionTypes}
                      onSelectionChange={handleContributionSelectionChange}
                    />
                  </div>
                  
                  <div class="grid grid-cols-2 gap-4">
                    <div>
                      <label class="block text-sm font-medium text-gray-700 mb-2">
                        Points
                      </label>
                      <div class="inline-flex items-center">
                        <button
                          onclick={() => adjustPoints(points > 10 ? -5 : -1)}
                          class="w-7 h-8 flex items-center justify-center bg-white hover:bg-gray-50 rounded-l-lg text-gray-600 hover:text-gray-800 font-bold transition-colors border border-r-0 border-gray-300"
                          type="button"
                        >
                          −
                        </button>
                        <input
                          type="number"
                          bind:value={points}
                          class="w-12 h-8 px-1 border-y border-gray-300 text-sm text-center font-semibold bg-white focus:outline-none focus:ring-2 focus:ring-green-500 focus:border-transparent focus:z-10"
                        />
                        <button
                          onclick={() => adjustPoints(points > 10 ? 5 : 1)}
                          class="w-7 h-8 flex items-center justify-center bg-white hover:bg-gray-50 rounded-r-lg text-gray-600 hover:text-gray-800 font-bold transition-colors border border-l-0 border-gray-300"
                          type="button"
                        >
                          +
                        </button>
                      </div>
                      <p class="text-xs text-gray-500 mt-1">
                        Range: {contributionTypes.find(t => t.id === selectedType)?.min_points || 0}-{contributionTypes.find(t => t.id === selectedType)?.max_points || 100}
                      </p>
                    </div>
                    
                    <div>
                      <label class="block text-sm font-medium text-gray-700 mb-2">
                        Final Points
                      </label>
                      <div class="text-2xl font-bold text-green-700">
                        {getFinalPoints()}
                      </div>
                      <p class="text-xs text-gray-500 mt-1">
                        ×{multipliers[selectedType] || 1} multiplier
                      </p>
                    </div>
                  </div>
                  
                  <div class="border border-yellow-300 rounded-lg overflow-hidden">
                    <button
                      type="button"
                      onclick={() => createHighlight = !createHighlight}
                      class="w-full px-3 py-2 bg-yellow-50 hover:bg-yellow-100 transition-colors flex items-center justify-between text-left"
                    >
                      <span class="flex items-center gap-2">
                        <svg class="w-4 h-4 text-yellow-600" fill="none" stroke="currentColor" viewBox="0 0 24 24">
                          <path stroke-linecap="round" stroke-linejoin="round" stroke-width="2" d="M11.049 2.927c.3-.921 1.603-.921 1.902 0l1.519 4.674a1 1 0 00.95.69h4.915c.969 0 1.371 1.24.588 1.81l-3.976 2.888a1 1 0 00-.363 1.118l1.518 4.674c.3.922-.755 1.688-1.538 1.118l-3.976-2.888a1 1 0 00-1.176 0l-3.976 2.888c-.783.57-1.838-.197-1.538-1.118l1.518-4.674a1 1 0 00-.363-1.118l-3.976-2.888c-.784-.57-.38-1.81.588-1.81h4.914a1 1 0 00.951-.69l1.519-4.674z" />
                        </svg>
                        <span class="text-sm font-medium text-yellow-900">Feature this contribution</span>
                      </span>
                      <svg 
                        class="w-4 h-4 text-yellow-600 transition-transform {createHighlight ? 'rotate-180' : ''}" 
                        fill="none" 
                        stroke="currentColor" 
                        viewBox="0 0 24 24"
                      >
                        <path stroke-linecap="round" stroke-linejoin="round" stroke-width="2" d="M19 9l-7 7-7-7" />
                      </svg>
                    </button>
                    
                    {#if createHighlight}
                      <div class="px-4 py-3 bg-white border-t border-yellow-300 space-y-3">
                        <p class="text-xs text-yellow-700 mb-2">
                          Featured contributions are highlighted on the dashboard and earn special recognition
                        </p>
                        
                        <div>
                          <label class="block text-sm font-medium text-gray-700 mb-1">
                            Feature Title <span class="text-red-500">*</span>
                          </label>
                          <input
                            type="text"
                            bind:value={highlightTitle}
                            placeholder="e.g., Outstanding Bug Discovery"
                            class="w-full px-3 py-2 border border-gray-300 rounded-md text-sm focus:outline-none focus:ring-2 focus:ring-yellow-500"
                          />
                        </div>
                        
                        <div>
                          <label class="block text-sm font-medium text-gray-700 mb-1">
                            Feature Description <span class="text-red-500">*</span>
                          </label>
                          <textarea
                            bind:value={highlightDescription}
                            placeholder="Describe why this contribution is being featured..."
                            rows="3"
                            class="w-full px-3 py-2 border border-gray-300 rounded-md text-sm focus:outline-none focus:ring-2 focus:ring-yellow-500"
                          ></textarea>
                        </div>
                      </div>
                    {/if}
                  </div>

                  <div>
                    <label class="block text-sm font-medium text-gray-700 mb-1">
                      Note (optional)
                    </label>
                    <textarea
                      bind:value={staffReply}
                      placeholder="Add an optional note for this contribution..."
                      rows="3"
                      class="w-full px-3 py-2 border border-gray-300 rounded-md text-sm focus:outline-none focus:ring-2 focus:ring-green-500"
                    ></textarea>
                  </div>

                  <button
                    onclick={handleReview}
                    disabled={isProcessing}
                    class="w-full px-4 py-2 bg-green-600 text-white rounded-md hover:bg-green-700 disabled:opacity-50 disabled:cursor-not-allowed font-medium transition-colors"
                  >
                    {isProcessing ? 'Processing...' : 'Accept & Create Contribution'}
                  </button>
                </div>
              </div>
            {:else if reviewAction === 'reject'}
              <div class="p-4 bg-red-50">
                <div class="space-y-3">
                  <div>
                    <label class="block text-sm font-medium text-gray-700 mb-1">
                      Rejection Reason
                    </label>
                    <textarea
                      bind:value={staffReply}
                      placeholder="Please provide a reason for rejection..."
                      rows="4"
                      class="w-full px-3 py-2 border border-gray-300 rounded-md text-sm bg-white"
                    ></textarea>
                  </div>
                  
                  <button
                    onclick={handleReview}
                    disabled={isProcessing}
                    class="w-full px-4 py-2 bg-red-600 text-white rounded-md hover:bg-red-700 disabled:opacity-50 disabled:cursor-not-allowed font-medium transition-colors"
                  >
                    {isProcessing ? 'Processing...' : 'Reject Submission'}
                  </button>
                </div>
              </div>
            {:else if reviewAction === 'more_info'}
              <div class="p-4 bg-blue-50">
                <div class="space-y-3">
                  <div>
                    <label class="block text-sm font-medium text-gray-700 mb-1">
                      Information Needed
                    </label>
                    <textarea
                      bind:value={staffReply}
                      placeholder="What additional information do you need from the submitter?"
                      rows="4"
                      class="w-full px-3 py-2 border border-gray-300 rounded-md text-sm bg-white"
                    ></textarea>
                  </div>
                  
                  <button
                    onclick={handleReview}
                    disabled={isProcessing}
                    class="w-full px-4 py-2 bg-blue-600 text-white rounded-md hover:bg-blue-700 disabled:opacity-50 disabled:cursor-not-allowed font-medium transition-colors"
                  >
                    {isProcessing ? 'Processing...' : 'Request Information'}
                  </button>
                </div>
              </div>
            {/if}
          </div>
        {:else if submission.state === 'accepted' && submission.contribution}
          <!-- Show contribution details if accepted -->
          <ContributionCard
            contribution={submission.contribution}
            submission={submission}
            showExpand={true}
          />
        {:else if submission.state === 'rejected' && submission.staff_reply}
          <div class="border border-red-200 rounded-lg p-4 bg-red-50">
            <h4 class="text-sm font-medium text-red-900 mb-2">Rejection Reason</h4>
            <div class="markdown-content text-sm text-red-700">{@html parseMarkdown(submission.staff_reply)}</div>
          </div>
        {:else if isOwnSubmission && (submission.state === 'pending' || submission.state === 'more_info_needed')}
          <!-- Edit button for pending and more_info_needed submissions -->
          <div class="flex justify-end">
            <button
              onclick={() => {
                let url = `/contributions/${submission.id}`;
                if (submission.mission?.id) {
                  url += `?mission=${submission.mission.id}`;
                }
                push(url);
              }}
              class="px-4 py-2 text-sm border border-gray-300 rounded-md hover:bg-gray-50 text-gray-700"
            >
              Edit
            </button>
          </div>
        {/if}
      </div>
    </div>
  </div>
</div>

<style>
  .markdown-content :global(ul) {
    list-style-type: disc;
    margin-left: 1.5rem;
  }

  .markdown-content :global(ol) {
    list-style-type: decimal;
    margin-left: 1.5rem;
  }
</style><|MERGE_RESOLUTION|>--- conflicted
+++ resolved
@@ -5,11 +5,8 @@
   import ContributionSelection from '../lib/components/ContributionSelection.svelte';
   import Link from '../lib/components/Link.svelte';
   import Avatar from './Avatar.svelte';
-<<<<<<< HEAD
   import Badge from './Badge.svelte';
-=======
   import { parseMarkdown } from '../lib/markdownLoader.js';
->>>>>>> 6f77ddde
   
   let {
     submission,
