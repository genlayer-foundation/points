--- conflicted
+++ resolved
@@ -41,27 +41,18 @@
     <div class="flex justify-between h-16">
       <div class="flex items-center">
         <a href="/" onclick={(e) => { e.preventDefault(); navigate('/'); }} class="flex-shrink-0 flex items-center">
-<<<<<<< HEAD
-          <img class="h-8 w-8" src="/assets/logo.svg" alt="GenLayer Logo" />
-          <span class="ml-2 text-sm sm:text-xl font-bold text-primary-700">
+          <Icon name="genlayer" size="lg" className="text-black" />
+          <span class="ml-3 text-sm sm:text-xl font-bold {$currentCategory === 'global' ? 'text-black' : $categoryTheme.text}">
             <span class="hidden sm:inline">GenLayer Testnet Contributions</span>
             <span class="sm:hidden">GenLayer</span>
           </span>
-=======
-          <Icon name="genlayer" size="lg" className="text-black" />
-          <span class="ml-3 text-xl font-bold {$currentCategory === 'global' ? 'text-black' : $categoryTheme.text}">GenLayer Testnet Contributions</span>
->>>>>>> 913b514c
         </a>
       </div>
       
       <div class="hidden md:flex items-center gap-4">
         <button 
           onclick={handleSubmitContribution}
-<<<<<<< HEAD
-          class="px-4 py-2 bg-primary-600 text-white rounded-md hover:bg-primary-700 font-medium"
-=======
-          class="px-3 py-2 {$categoryTheme.button} rounded-md"
->>>>>>> 913b514c
+          class="px-4 py-2 {$categoryTheme.button} rounded-md font-medium"
         >
           Submit Contribution
         </button>
@@ -82,24 +73,4 @@
       </div>
     </div>
   </div>
-  
-<<<<<<< HEAD
-=======
-  <!-- Mobile menu -->
-  {#if isMenuOpen}
-    <div class="md:hidden">
-      <div class="px-2 pt-2 pb-3 space-y-1">
-        <button 
-          onclick={handleSubmitContribution}
-          class="block w-full text-left px-3 py-2 rounded-md text-base font-medium bg-primary-600 text-white hover:bg-primary-700"
-        >
-          Submit Contribution
-        </button>
-        <div class="px-3 py-2">
-          <AuthButton />
-        </div>
-      </div>
-    </div>
-  {/if}
->>>>>>> 913b514c
 </header>