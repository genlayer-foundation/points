--- conflicted
+++ resolved
@@ -46,18 +46,8 @@
         </a>
       </div>
       
-<<<<<<< HEAD
-      <div class="hidden md:flex items-center space-x-4">
+      <div class="hidden md:flex items-center gap-4">
         <CategorySwitcher />
-=======
-      <div class="hidden md:flex items-center gap-4">
-        <a 
-          href="/" 
-          onclick={(e) => { e.preventDefault(); navigate('/'); }}
-          class="px-3 py-2 text-gray-700 hover:text-primary-600 {isActive('/') ? 'text-primary-600 font-medium' : ''}"
-        >
-          Dashboard
-        </a>
         <a 
           href="/highlights" 
           onclick={(e) => { e.preventDefault(); navigate('/highlights'); }}
@@ -65,14 +55,6 @@
         >
           Highlights
         </a>
-        <a 
-          href="/contributions" 
-          onclick={(e) => { e.preventDefault(); navigate('/contributions'); }}
-          class="px-3 py-2 text-gray-700 hover:text-primary-600 {isActive('/contributions') ? 'text-primary-600 font-medium' : ''}"
-        >
-          Contributions
-        </a>
->>>>>>> 5418c5ad
         <button 
           onclick={handleSubmitContribution}
           class="px-3 py-2 {$categoryTheme.button} rounded-md"
@@ -106,18 +88,9 @@
   {#if isMenuOpen}
     <div class="md:hidden">
       <div class="px-2 pt-2 pb-3 space-y-1">
-<<<<<<< HEAD
         <div class="px-3 py-2">
           <CategorySwitcher />
         </div>
-=======
-        <a 
-          href="/" 
-          onclick={(e) => { e.preventDefault(); navigate('/'); }}
-          class="block px-3 py-2 rounded-md text-base font-medium text-gray-700 hover:text-primary-600 hover:bg-gray-50 {isActive('/') ? 'bg-gray-50 text-primary-600' : ''}"
-        >
-          Dashboard
-        </a>
         <a 
           href="/highlights" 
           onclick={(e) => { e.preventDefault(); navigate('/highlights'); }}
@@ -125,14 +98,6 @@
         >
           Highlights
         </a>
-        <a 
-          href="/contributions" 
-          onclick={(e) => { e.preventDefault(); navigate('/contributions'); }}
-          class="block px-3 py-2 rounded-md text-base font-medium text-gray-700 hover:text-primary-600 hover:bg-gray-50 {isActive('/contributions') ? 'bg-gray-50 text-primary-600' : ''}"
-        >
-          Contributions
-        </a>
->>>>>>> 5418c5ad
         <button 
           onclick={handleSubmitContribution}
           class="block w-full text-left px-3 py-2 rounded-md text-base font-medium bg-primary-600 text-white hover:bg-primary-700"
