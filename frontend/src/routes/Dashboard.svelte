<script>
  import { onMount } from 'svelte';
  import { format } from 'date-fns';
  import StatCard from '../components/StatCard.svelte';
  import TopLeaderboard from '../components/TopLeaderboard.svelte';
  import FeaturedContributions from '../components/FeaturedContributions.svelte';
  import RecentContributions from '../components/RecentContributions.svelte';
  import { contributionsAPI, usersAPI, statsAPI } from '../lib/api';
  import { authState } from '../lib/auth.js';
  import { push } from 'svelte-spa-router';
  import { currentCategory, categoryTheme } from '../stores/category.js';
  
  // State management
  let newestValidators = $state([]);
  let stats = $state({
    totalParticipants: 0,
    totalContributions: 0,
    totalPoints: 0,
    lastUpdated: null
  });
  
  let newestValidatorsLoading = $state(true);
  let statsLoading = $state(true);
  let newestValidatorsError = $state(null);
  let statsError = $state(null);
  
  // Format date helper
  const formatDate = (dateString) => {
    try {
      return format(new Date(dateString), 'MMM d, yyyy');
    } catch (e) {
      return dateString;
    }
  };
  
<<<<<<< HEAD
  // Fetch data based on category
  async function fetchDashboardData() {
    try {
      // Fetch leaderboard based on category
      leaderboardLoading = true;
      let leaderboardRes;
      
      if ($currentCategory === 'global') {
        leaderboardRes = await leaderboardAPI.getLeaderboard();
        leaderboard = leaderboardRes.data || [];
      } else {
        // Fetch category-specific leaderboard
        const response = await fetch(`http://localhost:8002/api/v1/leaderboard/category/${$currentCategory}/`);
        const data = await response.json();
        // Transform the entries to match the expected format
        leaderboard = (data.entries || []).map(entry => ({
          rank: entry.rank,
          total_points: entry.total_points,
          user_details: {
            id: entry.user.id,
            name: entry.user.name,
            address: entry.user.address
          }
        }));
      }
      
      leaderboardLoading = false;
    } catch (error) {
      leaderboardError = error.message || 'Failed to load leaderboard';
      leaderboardLoading = false;
    }
    
    try {
      // Fetch recent contributions based on category
      contributionsLoading = true;
      const params = { limit: 5, ordering: '-created_at' };
      
      // Add category filter if not global
      if ($currentCategory !== 'global') {
        params.category = $currentCategory;
      }
      
      const contributionsRes = await contributionsAPI.getContributions(params);
      contributions = contributionsRes.data.results || [];
      contributionsLoading = false;
=======
  // Fetch data
  onMount(async () => {
    
    try {
      // Fetch newest validators (ordered by first uptime contribution)
      newestValidatorsLoading = true;
      // Get recent uptime contributions to find newest validators
      const uptimeRes = await contributionsAPI.getContributions({ 
        limit: 20, 
        ordering: '-contribution_date',
        contribution_type_name: 'Uptime'
      });
      
      // Extract unique users from uptime contributions
      const seenUsers = new Set();
      const uniqueValidators = [];
      
      if (uptimeRes.data && uptimeRes.data.results) {
        for (const contribution of uptimeRes.data.results) {
          if (contribution.user_details && !seenUsers.has(contribution.user_details.address)) {
            seenUsers.add(contribution.user_details.address);
            uniqueValidators.push({
              ...contribution.user_details,
              first_uptime_date: contribution.contribution_date
            });
            if (uniqueValidators.length >= 5) break;
          }
        }
      }
      
      newestValidators = uniqueValidators;
      newestValidatorsLoading = false;
>>>>>>> 5418c5ad
    } catch (error) {
      newestValidatorsError = error.message || 'Failed to load newest validators';
      newestValidatorsLoading = false;
    }
    
    try {
      // Fetch stats based on category
      statsLoading = true;
      
      if ($currentCategory === 'global') {
        // Try to get from the stats API first
        try {
          const dashboardStats = await statsAPI.getDashboardStats();
          if (dashboardStats.data) {
            stats = {
              totalParticipants: dashboardStats.data.participant_count || 0,
              totalContributions: dashboardStats.data.contribution_count || 0,
              totalPoints: dashboardStats.data.total_points || 0,
              lastUpdated: new Date().toISOString()
            };
          }
        } catch (statsApiError) {
          console.warn('Stats API failed, falling back to individual requests', statsApiError);
          
          // Fallback to individual requests
          const [participantCountRes, contributionsRes] = await Promise.all([
            usersAPI.getParticipantCount(),
            contributionsAPI.getContributions({ limit: 1 }) // Just to get count from the response
          ]);
          
          stats = {
            totalParticipants: participantCountRes.data.count || 0,
            totalContributions: contributionsRes.data.count || 0,
            totalPoints: leaderboard.reduce((sum, entry) => sum + entry.total_points, 0),
            lastUpdated: new Date().toISOString()
          };
        }
      } else {
        // For category-specific stats, calculate from filtered data
        // Count unique users in the leaderboard for this category
        const participantCount = leaderboard.length;
        
        // Get contribution count for this category
        const contributionsParams = { limit: 1 };
        if ($currentCategory !== 'global') {
          contributionsParams.category = $currentCategory;
        }
        const contributionsRes = await contributionsAPI.getContributions(contributionsParams);
        
        stats = {
          totalParticipants: participantCount,
          totalContributions: contributionsRes.data.count || 0,
          totalPoints: leaderboard.reduce((sum, entry) => sum + (entry.total_points || 0), 0),
          lastUpdated: new Date().toISOString()
        };
      }
      
      statsLoading = false;
    } catch (error) {
      statsError = error.message || 'Failed to load statistics';
      statsLoading = false;
      console.error('Error fetching dashboard stats:', error);
    }
  }
  
  // Fetch data on mount
  onMount(() => {
    fetchDashboardData();
  });
  
  // Re-fetch when category changes
  $effect(() => {
    if ($currentCategory) {
      fetchDashboardData();
    }
  });
  
  // Icons for stat cards
  const icons = {
    participants: 'M12 4.354a4 4 0 110 5.292M15 21H3v-1a6 6 0 0112 0v1zm0 0h6v-1a6 6 0 00-9-5.197M13 7a4 4 0 11-8 0 4 4 0 018 0z',
    contributions: 'M9 12h6m-6 4h6m2 5H7a2 2 0 01-2-2V5a2 2 0 012-2h5.586a1 1 0 01.707.293l5.414 5.414a1 1 0 01.293.707V19a2 2 0 01-2 2z',
    points: 'M13 10V3L4 14h7v7l9-11h-7z'
  };
</script>

<div class="space-y-4">
  <div class="flex justify-between items-center">
    <h1 class="text-2xl font-bold text-gray-900">
      {$currentCategory === 'global' ? 'Testnet Asimov' : 
       $currentCategory === 'builder' ? 'Builders' : 
       'Validators'} Dashboard
    </h1>
    {#if $authState.isAuthenticated}
      <button
        onclick={() => push('/submit-contribution')}
        class="px-4 py-2 bg-primary-600 text-white rounded-md hover:bg-primary-700 flex items-center gap-2"
      >
        <svg class="w-5 h-5" fill="none" stroke="currentColor" viewBox="0 0 24 24">
          <path stroke-linecap="round" stroke-linejoin="round" stroke-width="2" d="M12 6v6m0 0v6m0-6h6m-6 0H6"></path>
        </svg>
        Submit Contribution
      </button>
    {/if}
  </div>
  
  <!-- Connection error message if needed -->
  {#if statsError}
    <div class="bg-yellow-50 border-l-4 border-yellow-400 p-4 mb-4">
      <div class="flex">
        <div class="flex-shrink-0">
          <svg class="h-5 w-5 text-yellow-400" xmlns="http://www.w3.org/2000/svg" viewBox="0 0 20 20" fill="currentColor" aria-hidden="true">
            <path fill-rule="evenodd" d="M18 10a8 8 0 11-16 0 8 8 0 0116 0zm-7-4a1 1 0 11-2 0 1 1 0 012 0zM9 9a1 1 0 000 2v3a1 1 0 001 1h1a1 1 0 100-2v-3a1 1 0 00-1-1H9z" clip-rule="evenodd" />
          </svg>
        </div>
        <div class="ml-3">
          <p class="text-sm text-yellow-700">
            Having trouble connecting to the API. Some data might not display correctly.
          </p>
        </div>
      </div>
    </div>
  {/if}

  <!-- Stats Section -->
  <div class="grid grid-cols-1 md:grid-cols-3 gap-4">
    <StatCard 
      title="Total Participants" 
      value={statsLoading ? '...' : (stats.totalParticipants || 0)} 
      icon={icons.participants}
      color="blue"
    />
    <StatCard 
      title="Total Contributions" 
      value={statsLoading ? '...' : (stats.totalContributions || 0)} 
      icon={icons.contributions}
      color="green"
    />
    <StatCard 
      title="Total Points" 
      value={statsLoading ? '...' : (stats.totalPoints || 0)} 
      icon={icons.points}
      color="purple"
    />
  </div>
  
  <!-- First Row: Leaderboard and Highlights -->
  <div class="grid grid-cols-1 lg:grid-cols-2 gap-4">
    <!-- Top Validators -->
    <div class="space-y-4">
      <div class="flex items-center justify-between">
        <div class="flex items-center gap-2">
          <div class="p-1.5 bg-purple-100 rounded-lg">
            <svg class="w-4 h-4 text-purple-600" fill="none" stroke="currentColor" viewBox="0 0 24 24">
              <path stroke-linecap="round" stroke-linejoin="round" stroke-width="2" d="M12 4.354a4 4 0 110 5.292M15 21H3v-1a6 6 0 0112 0v1zm0 0h6v-1a6 6 0 00-9-5.197M13 7a4 4 0 11-8 0 4 4 0 018 0z"></path>
            </svg>
          </div>
          <h2 class="text-lg font-semibold text-gray-900">Top Validators</h2>
        </div>
        <button
          onclick={() => push('/leaderboard')}
          class="text-sm text-gray-500 hover:text-primary-600 transition-colors"
        >
          View all
          <svg class="inline-block w-3 h-3 ml-1" fill="none" stroke="currentColor" viewBox="0 0 24 24">
            <path stroke-linecap="round" stroke-linejoin="round" stroke-width="2" d="M9 5l7 7-7 7"></path>
          </svg>
        </button>
      </div>
      <TopLeaderboard 
        showHeader={false}
      />
    </div>
    
    <!-- Featured Highlights -->
    <div class="space-y-4">
      <div class="flex items-center justify-between">
        <div class="flex items-center gap-2">
          <div class="p-1.5 bg-yellow-100 rounded-lg">
            <svg class="w-4 h-4 text-yellow-600" fill="currentColor" viewBox="0 0 20 20">
              <path d="M9.049 2.927c.3-.921 1.603-.921 1.902 0l1.07 3.292a1 1 0 00.95.69h3.462c.969 0 1.371 1.24.588 1.81l-2.8 2.034a1 1 0 00-.364 1.118l1.07 3.292c.3.921-.755 1.688-1.54 1.118l-2.8-2.034a1 1 0 00-1.175 0l-2.8 2.034c-.784.57-1.838-.197-1.539-1.118l1.07-3.292a1 1 0 00-.364-1.118L2.98 8.72c-.783-.57-.38-1.81.588-1.81h3.461a1 1 0 00.951-.69l1.07-3.292z"></path>
            </svg>
          </div>
          <h2 class="text-lg font-semibold text-gray-900">Featured Contributions</h2>
        </div>
        <button
          onclick={() => push('/highlights')}
          class="text-sm text-gray-500 hover:text-primary-600 transition-colors"
        >
          View all
          <svg class="inline-block w-3 h-3 ml-1" fill="none" stroke="currentColor" viewBox="0 0 24 24">
            <path stroke-linecap="round" stroke-linejoin="round" stroke-width="2" d="M9 5l7 7-7 7"></path>
          </svg>
        </button>
      </div>
      <FeaturedContributions 
        showHeader={false}
        showViewAll={false}
      />
    </div>
  </div>
  
  <!-- Second Row: Newest Validators and Recent Contributions -->
  <div class="grid grid-cols-1 lg:grid-cols-2 gap-4">
    <!-- Newest Validators -->
    <div class="space-y-4">
      <div class="flex items-center justify-between">
        <div class="flex items-center gap-2">
          <div class="p-1.5 bg-blue-100 rounded-lg">
            <svg class="w-4 h-4 text-blue-600" fill="none" stroke="currentColor" viewBox="0 0 24 24">
              <path stroke-linecap="round" stroke-linejoin="round" stroke-width="2" d="M18 9v3m0 0v3m0-3h3m-3 0h-3m-2-5a4 4 0 11-8 0 4 4 0 018 0zM3 20a6 6 0 0112 0v1H3v-1z"></path>
            </svg>
          </div>
          <h2 class="text-lg font-semibold text-gray-900">Newest Validators</h2>
        </div>
        <button
          onclick={() => push('/validators')}
          class="text-sm text-gray-500 hover:text-primary-600 transition-colors"
        >
          View all
          <svg class="inline-block w-3 h-3 ml-1" fill="none" stroke="currentColor" viewBox="0 0 24 24">
            <path stroke-linecap="round" stroke-linejoin="round" stroke-width="2" d="M9 5l7 7-7 7"></path>
          </svg>
        </button>
      </div>
      
      {#if newestValidatorsLoading}
        <div class="flex justify-center items-center p-8">
          <div class="animate-spin rounded-full h-8 w-8 border-b-2 border-primary-600"></div>
        </div>
      {:else if newestValidatorsError}
        <div class="bg-red-100 border border-red-400 text-red-700 px-4 py-3 rounded">
          <p>{newestValidatorsError}</p>
        </div>
      {:else if newestValidators.length === 0}
        <div class="bg-gray-50 rounded-lg p-6 text-center">
          <p class="text-gray-500">No new validators yet.</p>
        </div>
      {:else}
        <div class="bg-white shadow rounded-lg divide-y divide-gray-200">
          {#each newestValidators as validator}
            <div class="flex items-center justify-between p-4 hover:bg-gray-50 transition-colors">
              <div class="flex items-center gap-2">
                <div class="w-10 h-10 rounded-full bg-gradient-to-br from-blue-100 to-blue-200 flex items-center justify-center flex-shrink-0">
                  <span class="text-sm font-bold text-blue-600">
                    {validator.name ? validator.name.charAt(0).toUpperCase() : '#'}
                  </span>
                </div>
                <div class="min-w-0">
                  <button
                    class="text-sm font-medium text-gray-900 hover:text-primary-600 transition-colors truncate"
                    onclick={() => push(`/participant/${validator.address}`)}
                  >
                    {validator.name || `${validator.address.slice(0, 6)}...${validator.address.slice(-4)}`}
                  </button>
                  <div class="text-xs text-gray-500">
                    {formatDate(validator.first_uptime_date || validator.created_at)}
                  </div>
                </div>
              </div>
              <button
                onclick={() => push(`/participant/${validator.address}`)}
                class="text-xs text-primary-600 hover:text-primary-700 font-medium flex-shrink-0"
              >
                View →
              </button>
            </div>
          {/each}
        </div>
      {/if}
    </div>
    
    <!-- Recent Contributions -->
    <div class="space-y-4">
      <div class="flex items-center justify-between">
        <div class="flex items-center gap-2">
          <div class="p-1.5 bg-green-100 rounded-lg">
            <svg class="w-4 h-4 text-green-600" fill="none" stroke="currentColor" viewBox="0 0 24 24">
              <path stroke-linecap="round" stroke-linejoin="round" stroke-width="2" d="M12 8v4l3 3m6-3a9 9 0 11-18 0 9 9 0 0118 0z"></path>
            </svg>
          </div>
          <h2 class="text-lg font-semibold text-gray-900">Recent Contributions</h2>
        </div>
        <button
          onclick={() => push('/contributions')}
          class="text-sm text-gray-500 hover:text-primary-600 transition-colors"
        >
          View all
          <svg class="inline-block w-3 h-3 ml-1" fill="none" stroke="currentColor" viewBox="0 0 24 24">
            <path stroke-linecap="round" stroke-linejoin="round" stroke-width="2" d="M9 5l7 7-7 7"></path>
          </svg>
        </button>
      </div>
      <RecentContributions 
        showHeader={false}
      />
    </div>
  </div>
</div><|MERGE_RESOLUTION|>--- conflicted
+++ resolved
@@ -8,7 +8,6 @@
   import { contributionsAPI, usersAPI, statsAPI } from '../lib/api';
   import { authState } from '../lib/auth.js';
   import { push } from 'svelte-spa-router';
-  import { currentCategory, categoryTheme } from '../stores/category.js';
   
   // State management
   let newestValidators = $state([]);
@@ -33,53 +32,6 @@
     }
   };
   
-<<<<<<< HEAD
-  // Fetch data based on category
-  async function fetchDashboardData() {
-    try {
-      // Fetch leaderboard based on category
-      leaderboardLoading = true;
-      let leaderboardRes;
-      
-      if ($currentCategory === 'global') {
-        leaderboardRes = await leaderboardAPI.getLeaderboard();
-        leaderboard = leaderboardRes.data || [];
-      } else {
-        // Fetch category-specific leaderboard
-        const response = await fetch(`http://localhost:8002/api/v1/leaderboard/category/${$currentCategory}/`);
-        const data = await response.json();
-        // Transform the entries to match the expected format
-        leaderboard = (data.entries || []).map(entry => ({
-          rank: entry.rank,
-          total_points: entry.total_points,
-          user_details: {
-            id: entry.user.id,
-            name: entry.user.name,
-            address: entry.user.address
-          }
-        }));
-      }
-      
-      leaderboardLoading = false;
-    } catch (error) {
-      leaderboardError = error.message || 'Failed to load leaderboard';
-      leaderboardLoading = false;
-    }
-    
-    try {
-      // Fetch recent contributions based on category
-      contributionsLoading = true;
-      const params = { limit: 5, ordering: '-created_at' };
-      
-      // Add category filter if not global
-      if ($currentCategory !== 'global') {
-        params.category = $currentCategory;
-      }
-      
-      const contributionsRes = await contributionsAPI.getContributions(params);
-      contributions = contributionsRes.data.results || [];
-      contributionsLoading = false;
-=======
   // Fetch data
   onMount(async () => {
     
@@ -112,60 +64,39 @@
       
       newestValidators = uniqueValidators;
       newestValidatorsLoading = false;
->>>>>>> 5418c5ad
     } catch (error) {
       newestValidatorsError = error.message || 'Failed to load newest validators';
       newestValidatorsLoading = false;
     }
     
     try {
-      // Fetch stats based on category
+      // Fetch stats
       statsLoading = true;
       
-      if ($currentCategory === 'global') {
-        // Try to get from the stats API first
-        try {
-          const dashboardStats = await statsAPI.getDashboardStats();
-          if (dashboardStats.data) {
-            stats = {
-              totalParticipants: dashboardStats.data.participant_count || 0,
-              totalContributions: dashboardStats.data.contribution_count || 0,
-              totalPoints: dashboardStats.data.total_points || 0,
-              lastUpdated: new Date().toISOString()
-            };
-          }
-        } catch (statsApiError) {
-          console.warn('Stats API failed, falling back to individual requests', statsApiError);
-          
-          // Fallback to individual requests
-          const [participantCountRes, contributionsRes] = await Promise.all([
-            usersAPI.getParticipantCount(),
-            contributionsAPI.getContributions({ limit: 1 }) // Just to get count from the response
-          ]);
-          
+      // Try to get from the stats API first
+      try {
+        const dashboardStats = await statsAPI.getDashboardStats();
+        if (dashboardStats.data) {
           stats = {
-            totalParticipants: participantCountRes.data.count || 0,
-            totalContributions: contributionsRes.data.count || 0,
-            totalPoints: leaderboard.reduce((sum, entry) => sum + entry.total_points, 0),
+            totalParticipants: dashboardStats.data.participant_count || 0,
+            totalContributions: dashboardStats.data.contribution_count || 0,
+            totalPoints: dashboardStats.data.total_points || 0,
             lastUpdated: new Date().toISOString()
           };
         }
-      } else {
-        // For category-specific stats, calculate from filtered data
-        // Count unique users in the leaderboard for this category
-        const participantCount = leaderboard.length;
+      } catch (statsApiError) {
+        console.warn('Stats API failed, falling back to individual requests', statsApiError);
         
-        // Get contribution count for this category
-        const contributionsParams = { limit: 1 };
-        if ($currentCategory !== 'global') {
-          contributionsParams.category = $currentCategory;
-        }
-        const contributionsRes = await contributionsAPI.getContributions(contributionsParams);
+        // Fallback to individual requests
+        const [participantCountRes, contributionsRes] = await Promise.all([
+          usersAPI.getParticipantCount(),
+          contributionsAPI.getContributions({ limit: 1 }) // Just to get count from the response
+        ]);
         
         stats = {
-          totalParticipants: participantCount,
+          totalParticipants: participantCountRes.data.count || 0,
           totalContributions: contributionsRes.data.count || 0,
-          totalPoints: leaderboard.reduce((sum, entry) => sum + (entry.total_points || 0), 0),
+          totalPoints: leaderboard.reduce((sum, entry) => sum + entry.total_points, 0),
           lastUpdated: new Date().toISOString()
         };
       }
@@ -175,18 +106,6 @@
       statsError = error.message || 'Failed to load statistics';
       statsLoading = false;
       console.error('Error fetching dashboard stats:', error);
-    }
-  }
-  
-  // Fetch data on mount
-  onMount(() => {
-    fetchDashboardData();
-  });
-  
-  // Re-fetch when category changes
-  $effect(() => {
-    if ($currentCategory) {
-      fetchDashboardData();
     }
   });
   
@@ -200,11 +119,7 @@
 
 <div class="space-y-4">
   <div class="flex justify-between items-center">
-    <h1 class="text-2xl font-bold text-gray-900">
-      {$currentCategory === 'global' ? 'Testnet Asimov' : 
-       $currentCategory === 'builder' ? 'Builders' : 
-       'Validators'} Dashboard
-    </h1>
+    <h1 class="text-2xl font-bold text-gray-900">Dashboard</h1>
     {#if $authState.isAuthenticated}
       <button
         onclick={() => push('/submit-contribution')}
