--- conflicted
+++ resolved
@@ -18,11 +18,8 @@
   // Contribution type selection state
   let selectedCategory = $state('validator');
   let selectedContributionType = $state(null);
-<<<<<<< HEAD
   let selectedMission = $state(null);
-=======
   let defaultContributionTypeId = $state(null);
->>>>>>> c286a90f
 
   // Form data
   let formData = $state({
@@ -48,21 +45,6 @@
         mission: submission.mission || null
       };
 
-<<<<<<< HEAD
-      // Set the selected contribution type for the fancy selector
-      const currentType = contributionTypes.find(t => t.id === submission.contribution_type);
-      if (currentType) {
-        selectedContributionType = currentType;
-        selectedCategory = currentType.category || 'validator';
-      }
-
-      // Set selected mission if submission has one
-      if (submission.mission) {
-        selectedMission = submission.mission;
-      }
-
-=======
->>>>>>> c286a90f
       formInitialized = true;
       console.log('Form data initialized from submission:', formData);
     }
@@ -79,18 +61,15 @@
     }
   });
 
-<<<<<<< HEAD
   // Sync selectedMission with formData.mission
   $effect(() => {
     formData.mission = selectedMission || null;
   });
-  
-=======
+
   function handleSelectionChange(category, contributionType) {
     console.log('Selection changed:', { category, contributionType });
   }
 
->>>>>>> c286a90f
   function addEvidenceSlot() {
     // New evidence doesn't have an id - backend will create it
     evidenceSlots = [...evidenceSlots, { description: '', url: '' }];
@@ -141,7 +120,7 @@
         return;
       }
 
-      // Set the default contribution type for the selector
+      // Set the default contribution type and mission for the selector
       defaultContributionTypeId = submission.contribution_type;
 
       // Form data will be populated by the $effect
@@ -354,15 +333,10 @@
           <ContributionSelection
             bind:selectedCategory
             bind:selectedContributionType
-<<<<<<< HEAD
             bind:selectedMission
-            providedContributionTypes={contributionTypes}
+            defaultContributionType={defaultContributionTypeId}
             defaultMission={submission?.mission}
             onlySubmittable={false}
-=======
-            defaultContributionType={defaultContributionTypeId}
-            onlySubmittable={true}
->>>>>>> c286a90f
             stewardMode={false}
             onSelectionChange={handleSelectionChange}
           />
