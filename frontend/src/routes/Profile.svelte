--- conflicted
+++ resolved
@@ -4,12 +4,7 @@
   import { getCurrentUser, updateUserProfile } from '../lib/api';
   import { authState } from '../lib/auth';
   import { userStore } from '../lib/userStore';
-<<<<<<< HEAD
-  import { currentCategory, categoryTheme } from '../stores/category.js';
-  import Icon from '../components/Icons.svelte';
-=======
   import { getValidatorBalance } from '../lib/blockchain';
->>>>>>> 5418c5ad
   
   let user = $state(null);
   let name = $state('');
@@ -185,21 +180,10 @@
           <p class="mt-1 text-sm text-gray-500">This name will be displayed on your public profile</p>
         </div>
         
-        <!-- Category-specific sections -->
-        <div class="border-t pt-4 space-y-6">
-          <h2 class="text-lg font-semibold text-gray-900">Category Profiles</h2>
-          
-          <!-- Validator Profile -->
-          {#if user.validator}
-            <div class="bg-sky-50 rounded-lg p-4 border-2 border-sky-200">
-              <h3 class="text-md font-medium text-sky-900 mb-3 flex items-center">
-                <Icon name="validator" size="sm" className="mr-2 text-sky-600" />
-                Validator Profile
-              </h3>
-              <div>
-                <label for="nodeVersion" class="block text-sm font-medium text-gray-700 mb-2">
-                  Node Version
-                </label>
+        <div class="border-t pt-4">
+          <label for="nodeVersion" class="block text-sm font-medium text-gray-700 mb-2">
+            Node Version
+          </label>
           
           {#if user?.validator?.target_version}
             <!-- Status Banner -->
@@ -292,55 +276,6 @@
           <p class="mt-1 text-sm text-gray-500">
             Enter your current GenLayer node version (semantic versioning format)
           </p>
-              </div>
-            </div>
-          {/if}
-          
-          <!-- Builder Profile -->
-          {#if user.builder}
-            <div class="bg-orange-50 rounded-lg p-4 border-2 border-orange-200">
-              <h3 class="text-md font-medium text-orange-900 mb-3 flex items-center">
-                <Icon name="builder" size="sm" className="mr-2 text-orange-600" />
-                Builder Profile
-              </h3>
-              <div class="text-sm text-orange-800">
-                <p>Total Points: <span class="font-bold text-orange-900">{user.builder.total_points || 0}</span></p>
-                <p>Rank: <span class="font-bold text-orange-900">#{user.builder.rank || 'Unranked'}</span></p>
-                <p class="text-xs text-orange-600 mt-2">Profile created: {formatDate(user.builder.created_at)}</p>
-              </div>
-            </div>
-          {:else}
-            <div class="bg-orange-50/50 rounded-lg p-4 border-2 border-orange-200/50">
-              <h3 class="text-md font-medium text-orange-600/70 mb-2 flex items-center">
-                <Icon name="builder" size="sm" className="mr-2 text-orange-500/50" />
-                Builder Profile
-              </h3>
-              <p class="text-sm text-orange-600/60">Not a builder yet. Contribute to builder projects to activate this profile.</p>
-            </div>
-          {/if}
-          
-          <!-- Steward Profile -->
-          {#if user.steward}
-            <div class="bg-green-50 rounded-lg p-4 border-2 border-green-200">
-              <h3 class="text-md font-medium text-green-900 mb-3 flex items-center">
-                <Icon name="steward" size="sm" className="mr-2 text-green-600" />
-                Steward Profile
-              </h3>
-              <div class="text-sm text-green-800">
-                <p>Total Points: <span class="font-bold text-green-900">{user.steward.total_points || 0}</span></p>
-                <p>Rank: <span class="font-bold text-green-900">#{user.steward.rank || 'Unranked'}</span></p>
-                <p class="text-xs text-green-600 mt-2">Profile created: {formatDate(user.steward.created_at)}</p>
-              </div>
-            </div>
-          {:else}
-            <div class="bg-green-50/50 rounded-lg p-4 border-2 border-green-200/50">
-              <h3 class="text-md font-medium text-green-600/70 mb-2 flex items-center">
-                <Icon name="steward" size="sm" className="mr-2 text-green-500/50" />
-                Steward Profile
-              </h3>
-              <p class="text-sm text-green-600/60">Not a steward yet. Contribute to community initiatives to activate this profile.</p>
-            </div>
-          {/if}
         </div>
       </div>
       
