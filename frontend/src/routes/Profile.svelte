<script>
  import { onMount } from 'svelte';
  import { push, querystring } from 'svelte-spa-router';
  import { format } from 'date-fns';
  import RecentContributions from '../components/RecentContributions.svelte';
  import FeaturedContributions from '../components/FeaturedContributions.svelte';
  import ValidatorStatus from '../components/ValidatorStatus.svelte';
  import ProfileStats from '../components/ProfileStats.svelte';
  import ContributionBreakdown from '../components/ContributionBreakdown.svelte';
  import BuilderProgress from '../components/BuilderProgress.svelte';
  import ReferralSection from '../components/ReferralSection.svelte';
  import Icons from '../components/Icons.svelte';
  import Tooltip from '../components/Tooltip.svelte';
  import { usersAPI, statsAPI, leaderboardAPI, journeyAPI, creatorAPI, getCurrentUser } from '../lib/api';
  import { authState } from '../lib/auth';
  import { getValidatorBalance } from '../lib/blockchain';
  import Avatar from '../components/Avatar.svelte';
  import { showSuccess, showWarning } from '../lib/toastStore';

  // Import route params from svelte-spa-router
  import { params } from 'svelte-spa-router';
  
  // State management
  let participant = $state(null);
  let contributionStats = $state({
    totalContributions: 0,
    totalPoints: 0,
    averagePoints: 0,
    contributionTypes: []
  });
  let validatorStats = $state({
    totalContributions: 0,
    totalPoints: 0,
    averagePoints: 0,
    contributionTypes: []
  });
  let builderStats = $state({
    totalContributions: 0,
    totalPoints: 0,
    averagePoints: 0,
    contributionTypes: []
  });
  let isValidatorOnly = $state(false); // Track if this is just a validator without user account
  
  let loading = $state(true);
  let error = $state(null);
  let statsError = $state(null);
  let balance = $state(null);
  let testnetBalance = $state(null);
  let loadingBalance = $state(false);
  let hasDeployedContract = $state(false);
  let isRefreshingBalance = $state(false);
  let isClaimingBuilderBadge = $state(false);
  let hasCalledComplete = $state(false);
<<<<<<< HEAD
  
=======
  let showSuccessNotification = $state(false);
  let referralData = $state(null);
  let loadingReferrals = $state(false);

>>>>>>> 0c175542
  // Check if this is the current user's profile
  let isOwnProfile = $derived(
    $authState.isAuthenticated && 
    participant?.address && 
    $authState.address?.toLowerCase() === participant.address.toLowerCase()
  );
  
  // Derived states for builder requirements
  let requirement1Met = $derived(participant?.has_builder_welcome || false);
  let requirement2Met = $derived(testnetBalance > 0);
  let allRequirementsMet = $derived(requirement1Met && requirement2Met);
  
  // Auto-complete journey when all requirements are met
  $effect(() => {
    if (allRequirementsMet && !hasCalledComplete && isOwnProfile && !participant?.builder) {
      hasCalledComplete = true;
      completeBuilderJourney();
    }
  });
  
  // Determine participant type
  let participantType = $derived(
    !participant ? null :
    participant.validator ? 'validator' :
    participant.builder ? 'builder' :
    participant.steward ? 'steward' :
    participant.creator ? 'creator' :
    'participant'
  );
  
  // Get type-specific color theme
  let typeColor = $derived(
    participantType === 'validator' ? 'sky' :
    participantType === 'builder' ? 'orange' :
    participantType === 'steward' ? 'green' :
    participantType === 'creator' ? 'purple' :
    'gray'
  );
  
  // Get role-based color theme for defaults
  let roleColorTheme = $derived(
    participant?.steward ? 'green' :
    participant?.validator ? 'sky' :
    participant?.builder ? 'orange' :
    participant?.creator ? 'purple' :
    participant?.has_validator_waitlist ? 'sky-waitlist' :
    participant?.has_builder_welcome ? 'orange-welcome' :
    'purple'
  );
  
  // Check if user is in transition (waitlist/welcome)
  let isInTransition = $derived(
    roleColorTheme === 'sky-waitlist' || roleColorTheme === 'orange-welcome'
  );
  
  // Get solid colors based on role
  let solidColor = $derived(
    roleColorTheme === 'green' ? 'bg-green-500' :
    roleColorTheme === 'sky' ? 'bg-sky-500' :
    roleColorTheme === 'orange' ? 'bg-orange-500' :
    roleColorTheme === 'sky-waitlist' ? 'bg-sky-400' :
    roleColorTheme === 'orange-welcome' ? 'bg-orange-400' :
    'bg-purple-500'
  );
  
  let avatarColor = $derived(
    roleColorTheme === 'green' ? 'bg-green-500' :
    roleColorTheme === 'sky' ? 'bg-sky-500' :
    roleColorTheme === 'orange' ? 'bg-orange-500' :
    roleColorTheme === 'sky-waitlist' ? 'bg-sky-400' :
    roleColorTheme === 'orange-welcome' ? 'bg-orange-400' :
    'bg-purple-500'
  );
  
  // Check if user has any role cards to display
  let hasAnyRole = $derived(
    participant && (
      participant.steward ||
      participant.validator ||
      participant.builder ||
      participant.creator ||
      participant.has_validator_waitlist ||
      participant.has_builder_welcome
    )
  );

  // Check if user is ONLY a creator (no other roles)
  let isCreatorOnly = $derived(
    participant?.creator &&
    !participant.steward &&
    !participant.validator &&
    !participant.builder &&
    !participant.has_validator_waitlist &&
    !participant.has_builder_welcome
  );
  
  $effect(() => {
    const currentParams = $params;
    console.log("ParticipantProfile params:", currentParams);

    // Check for success message from profile update
    const savedMessage = sessionStorage.getItem('profileUpdateSuccess');
    if (savedMessage) {
      showSuccess(savedMessage);
      sessionStorage.removeItem('profileUpdateSuccess');
    }

    // Check for builder journey success
    const builderSuccess = sessionStorage.getItem('builderJourneySuccess');
    if (builderSuccess === 'true') {
      showSuccess('Congratulations! 🎉 You are now a GenLayer Builder! Your Builder profile has been created and you can start contributing to the ecosystem.');
      sessionStorage.removeItem('builderJourneySuccess');
    }

    if (currentParams && currentParams.address) {
      console.log("Using params.address:", currentParams.address);
      fetchParticipantData(currentParams.address);
    } else {
      console.log("No valid address found");
      error = "No valid wallet address provided";
      loading = false;
    }
  });

  // Also check on mount to ensure we catch the notification
  onMount(() => {
    const builderSuccess = sessionStorage.getItem('builderJourneySuccess');
    if (builderSuccess === 'true') {
      showSuccess('Congratulations! 🎉 You are now a GenLayer Builder! Your Builder profile has been created and you can start contributing to the ecosystem.');
      sessionStorage.removeItem('builderJourneySuccess');
    }
  });

  // Show warning toast when there are connection issues
  $effect(() => {
    if (statsError && !loading) {
      showWarning('Having trouble connecting to the API. Some data might not display correctly.');
    }
  });


  async function refreshBalance() {
    if (!participant?.address) {
      return;
    }
    
    isRefreshingBalance = true;
    try {
      const result = await getValidatorBalance(participant.address);
      testnetBalance = parseFloat(result.formatted);
    } catch (err) {
      console.error('Failed to refresh balance:', err);
      testnetBalance = 0;
    } finally {
      isRefreshingBalance = false;
    }
  }

  async function fetchReferrals() {
    if (loadingReferrals) {
      return;
    }

    loadingReferrals = true;
    try {
      if (isOwnProfile) {
        // For own profile, use authenticated endpoint
        const response = await usersAPI.getReferrals();
        referralData = response.data;
      } else if (participant?.referral_details) {
        // For other profiles, use data already in participant object
        referralData = participant.referral_details;
      }
    } catch (err) {
      console.error('Failed to fetch referrals:', err);
      referralData = null;
    } finally {
      loadingReferrals = false;
    }
  }
  
  async function claimBuilderWelcome() {
    if (!$authState.isAuthenticated) {
      document.querySelector('.auth-button')?.click();
      return;
    }
    
    isClaimingBuilderBadge = true;
    
    try {
      await journeyAPI.startBuilderJourney();
      // Reload user data to get updated contribution status
      const updatedUser = await getCurrentUser();
      participant = updatedUser;
    } catch (err) {
      console.error('Failed to claim builder contribution:', err);
    } finally {
      isClaimingBuilderBadge = false;
    }
  }
  
  async function startCreatorJourney() {
    if (!$authState.isAuthenticated) {
      return;
    }

    // Clear any existing error states
    error = null;
    successMessage = '';

    try {
      const response = await creatorAPI.joinAsCreator();

      // If successful, reload the user data
      if (response.status === 201 || response.status === 200) {
        // Show a success message
        successMessage = 'You are now a Supporter! Start growing the community through referrals.';

        // Reload participant data to get Supporter profile (same pattern as Builder)
        const updatedUser = await getCurrentUser();
        participant = updatedUser;

        // Auto-hide success message after 5 seconds
        setTimeout(() => {
          successMessage = '';
        }, 5000);
      }
    } catch (err) {
      console.error('Error joining as creator:', err);
      error = err.response?.data?.message || 'Failed to join as supporter';
      successMessage = '';
    }
  }

  async function completeBuilderJourney() {
    if (!$authState.isAuthenticated || !allRequirementsMet) {
      return;
    }

    try {
      const response = await journeyAPI.completeBuilderJourney();

      // If successful, show success notification and reload data
      if (response.status === 201 || response.status === 200) {
        showSuccess('Congratulations! 🎉 You are now a GenLayer Builder! Your Builder profile has been created and you can start contributing to the ecosystem.');

        // Reload participant data to get Builder profile
        const updatedUser = await getCurrentUser();
        participant = updatedUser;
      }
    } catch (err) {
      // If already has the contribution and Builder profile
      if (err.response?.status === 200) {
        // Still reload data
        const updatedUser = await getCurrentUser();
        participant = updatedUser;
      } else {
        console.error('Failed to complete builder journey:', err);
        // Reset flag to allow retry
        hasCalledComplete = false;
      }
    }
  }

  async function fetchParticipantData(participantAddress) {
    try {
      loading = true;
      error = null;
      
      console.log("Fetching participant data for address:", participantAddress);
      
      // Fetch participant details
      const res = await usersAPI.getUserByAddress(participantAddress);
      console.log("Participant data received:", res.data);
      console.log("Leaderboard entry data:", res.data.leaderboard_entry);
      participant = res.data;
      
      // Set loading to false immediately to show UI progressively
      loading = false;
      
      // Fetch balance asynchronously (don't block UI)
      if (participant.address) {
        loadingBalance = true;
        getValidatorBalance(participant.address).then(result => {
          balance = result;
          loadingBalance = false;
        }).catch(err => {
          console.error('Failed to fetch balance:', err);
          loadingBalance = false;
          // Don't show error, just leave balance as null
        });
      }
      
      // Fetch leaderboard entry asynchronously
      leaderboardAPI.getLeaderboardEntry(participantAddress).then(leaderboardRes => {
        console.log("Leaderboard data received:", leaderboardRes.data);
        
        // Store all leaderboard entries (user can be on multiple leaderboards)
        if (leaderboardRes.data && Array.isArray(leaderboardRes.data)) {
          participant.leaderboard_entries = leaderboardRes.data;
          
          // Find the waitlist entry if they're on the waitlist
          participant.waitlist_entry = leaderboardRes.data.find(entry => 
            entry.type === 'validator-waitlist'
          );
          
          // Find the validator entry if they're a validator
          participant.validator_entry = leaderboardRes.data.find(entry => 
            entry.type === 'validator'
          );
          
          console.log("Added leaderboard entries from separate request:", participant.leaderboard_entries);
          console.log("Waitlist entry:", participant.waitlist_entry);
          console.log("Validator entry:", participant.validator_entry);
        }
      }).catch(leaderboardError => {
        console.warn('Leaderboard API error:', leaderboardError);
      });
      
      // Fetch participant stats asynchronously
      statsAPI.getUserStats(participantAddress).then(statsRes => {
        if (statsRes.data) {
          contributionStats = statsRes.data;
          console.log("Stats data received:", statsRes.data);
        }
      }).catch(statsError => {
        console.warn('Stats API error, will use basic data:', statsError);
        statsError = statsError.message || 'Failed to load participant statistics';
      });
      
      // Fetch validator-specific stats if user has validator waitlist
      if (participant.has_validator_waitlist) {
        statsAPI.getUserStats(participantAddress, 'validator').then(validatorStatsRes => {
          if (validatorStatsRes.data) {
            validatorStats = validatorStatsRes.data;
            console.log("Validator stats data received:", validatorStatsRes.data);
          }
        }).catch(error => {
          console.warn('Validator stats API error:', error);
        });
      }
      
      // Fetch builder-specific stats if user has builder welcome
      if (participant.has_builder_welcome) {
        statsAPI.getUserStats(participantAddress, 'builder').then(builderStatsRes => {
          if (builderStatsRes.data) {
            builderStats = builderStatsRes.data;
            console.log("Builder stats data received:", builderStatsRes.data);
          }
        }).catch(error => {
          console.warn('Builder stats API error:', error);
        });
      }

      // Fetch referral data for all profiles
      fetchReferrals();

      // Load additional data asynchronously for own profile
      if (isOwnProfile) {

        if (participant.has_builder_welcome) {
          // Check testnet balance asynchronously
          getValidatorBalance(participant.address).then(result => {
            testnetBalance = parseFloat(result.formatted);
          }).catch(err => {
            console.error('Failed to check testnet balance:', err);
            testnetBalance = 0;
          });

          // Check for contract deployments asynchronously
          usersAPI.getDeploymentStatus().then(deploymentResult => {
            hasDeployedContract = deploymentResult.data.has_deployments || false;
          }).catch(err => {
            console.error('Failed to check deployments:', err);
            hasDeployedContract = false;
          });
        }
      }
    } catch (err) {
      // Check if it's a 404 (user not found) - for validators without accounts
      if (err.response && err.response.status === 404) {
        // Create a minimal participant object for validators without accounts
        participant = {
          address: participantAddress,
          name: null,
          leaderboard_entry: {
            total_points: null,
            rank: null
          },
          created_at: null
        };
        isValidatorOnly = true;
        loading = false;
        error = null; // Clear the error since this is a valid state
      } else {
        error = err.message || 'Failed to load participant data';
        loading = false;
      }
    }
    
    // We've moved the contributions loading to the ContributionsList component
    // so we don't need to fetch them here anymore
  }
  
  function formatDate(dateString) {
    try {
      return format(new Date(dateString), 'MMM d, yyyy');
    } catch (e) {
      return dateString;
    }
  }


  // Icons for stat cards
  const icons = {
    contributions: 'M9 12h6m-6 4h6m2 5H7a2 2 0 01-2-2V5a2 2 0 012-2h5.586a1 1 0 01.707.293l5.414 5.414a1 1 0 01.293.707V19a2 2 0 01-2 2z',
    points: 'M13 10V3L4 14h7v7l9-11h-7z',
    rank: 'M9 19v-6a2 2 0 00-2-2H5a2 2 0 00-2 2v6a2 2 0 002 2h2a2 2 0 002-2zm0 0V9a2 2 0 012-2h2a2 2 0 012 2v10m-6 0a2 2 0 002 2h2a2 2 0 002-2m0 0V5a2 2 0 012-2h2a2 2 0 012 2v14a2 2 0 01-2 2h-2a2 2 0 01-2-2z'
  };
</script>

<div>
  {#if loading}
    <div class="flex justify-center items-center p-8">
      <div class="animate-spin rounded-full h-10 w-10 border-b-2 border-primary-600"></div>
    </div>
  {:else if error}
    <div class="bg-red-50 border border-red-200 text-red-700 px-4 py-3 rounded">
      {error}
    </div>
  {:else if participant}
    <!-- Profile Header with Banner and Avatar -->
    <div class="bg-white shadow rounded-lg mb-6">
      <!-- Banner Image -->
      <div class="h-32 md:h-48 relative overflow-hidden">
        {#if participant.banner_image_url}
          <img 
            src={participant.banner_image_url} 
            alt="Profile banner" 
            class="w-full h-full object-cover"
          />
        {:else}
          <!-- Default banner with solid color -->
          <div class="w-full h-full {solidColor}">
          </div>
        {/if}
      </div>
      
      <!-- Profile Info Section -->
      <div class="relative px-4 sm:px-6 pb-6" style="overflow: visible;">
        <!-- Avatar -->
        <div class="-mt-12 sm:-mt-16 mb-4">
          <Avatar 
            user={participant}
            size="3xl"
            showBorder={true}
            className=""
          />
        </div>
        
        <!-- Name and Actions Row -->
        <div class="sm:flex sm:items-start sm:justify-between">
          <div class="mb-4 sm:mb-0">
            <!-- Name with badges inline -->
            <div class="flex items-center flex-wrap gap-2">
              <h1 class="text-2xl font-bold text-gray-900">
                {participant.name || (isValidatorOnly ? 'Validator' : 'Participant')}
              </h1>
              
              <!-- Badges next to name -->
              {#if participant.steward || participant.validator || participant.builder || participant.creator || participant.has_validator_waitlist || participant.has_builder_welcome}
                {#if participant.steward}
                  <span class="inline-flex items-center px-2.5 py-0.5 rounded-full text-xs font-medium bg-green-100 text-green-800">
                    Steward
                  </span>
                {/if}
                {#if participant.validator}
                  <span class="inline-flex items-center px-2.5 py-0.5 rounded-full text-xs font-medium bg-sky-100 text-sky-800">
                    Validator
                  </span>
                {:else if participant.has_validator_waitlist}
                  <span class="inline-flex items-center px-2.5 py-0.5 rounded-full text-xs font-medium bg-sky-50 text-sky-700 border border-sky-200">
                    Validator Waitlist
                  </span>
                {/if}
                {#if participant.builder}
                  <span class="inline-flex items-center px-2.5 py-0.5 rounded-full text-xs font-medium bg-orange-100 text-orange-800">
                    Builder
                  </span>
                {:else if participant.has_builder_welcome}
                  <span class="inline-flex items-center px-2.5 py-0.5 rounded-full text-xs font-medium bg-orange-50 text-orange-700 border border-orange-200">
                    Builder Welcome
                  </span>
                {/if}
                {#if participant.creator}
                  <span class="inline-flex items-center px-2.5 py-0.5 rounded-full text-xs font-medium bg-purple-100 text-purple-800">
                    Supporter
                  </span>
                {/if}
              {/if}
            </div>
            
            {#if participant.address}
              <!-- Address with copy button and referral link -->
              <div class="flex items-center gap-2 mt-2" style="overflow: visible;">
                <code class="text-sm text-gray-600 font-mono">
                  {participant.address.substring(0, 6)}...{participant.address.substring(participant.address.length - 4)}
                </code>
                <button
                  onclick={() => {
                    navigator.clipboard.writeText(participant.address);
                    showSuccess('Address copied to clipboard!');
                  }}
                  title="Copy address"
                  class="p-1 text-gray-400 hover:text-gray-600 rounded hover:bg-gray-100 transition-colors"
                >
                  <svg class="w-4 h-4" fill="none" stroke="currentColor" viewBox="0 0 24 24">
                    <path stroke-linecap="round" stroke-linejoin="round" stroke-width="2" d="M8 16H6a2 2 0 01-2-2V6a2 2 0 012-2h8a2 2 0 012 2v2m-6 12h8a2 2 0 002-2v-8a2 2 0 00-2-2h-8a2 2 0 00-2 2v8a2 2 0 002 2z"></path>
                  </svg>
                </button>
                
                <!-- Referral Section for own profile -->
                {#if isOwnProfile}
                  <div class="ml-2">
                    <ReferralSection />
                  </div>
                {/if}
              </div>
            {/if}
            
            {#if isValidatorOnly || participant.visible === false}
              <p class="mt-2 text-sm text-gray-500">
                {#if isValidatorOnly}
                  This validator has not created an account yet
                {:else if participant.visible === false}
                  This participant is not currently listed on the leaderboard
                {/if}
              </p>
            {/if}
          </div>
          
          <!-- Action Buttons -->
          <div class="flex gap-3">
            {#if isOwnProfile}
              <button
                onclick={() => push('/profile')}
                class="px-4 py-2 bg-primary-600 text-white rounded-md hover:bg-primary-700 flex items-center"
              >
                <svg class="w-4 h-4 mr-2" fill="none" stroke="currentColor" viewBox="0 0 24 24" xmlns="http://www.w3.org/2000/svg">
                  <path stroke-linecap="round" stroke-linejoin="round" stroke-width="2" d="M11 5H6a2 2 0 00-2 2v11a2 2 0 002 2h11a2 2 0 002-2v-5m-1.414-9.414a2 2 0 112.828 2.828L11.828 15H9v-2.828l8.586-8.586z"></path>
                </svg>
                Edit Profile
              </button>
            {/if}
            <a 
              href={`${import.meta.env.VITE_EXPLORER_URL || 'https://explorer-asimov.genlayer.com'}/address/${participant.address}`}
              target="_blank"
              rel="noopener noreferrer"
              class="px-4 py-2 bg-white text-gray-700 border border-gray-300 rounded-md hover:bg-gray-50 flex items-center"
            >
              <svg class="w-4 h-4 mr-2" fill="none" stroke="currentColor" viewBox="0 0 24 24" xmlns="http://www.w3.org/2000/svg">
                <path stroke-linecap="round" stroke-linejoin="round" stroke-width="2" d="M10 6H6a2 2 0 00-2 2v10a2 2 0 002 2h10a2 2 0 002-2v-4M14 4h6m0 0v6m0-6L10 14"></path>
              </svg>
              View in Explorer
            </a>
          </div>
        </div>
        
        <!-- Description -->
        {#if participant.description}
          <div class="mt-4">
            <p class="text-gray-700 whitespace-pre-wrap">
              {participant.description
                .split('\n')
                .map(line => line.trim())
                .filter(line => line !== '')
                .slice(0, 3)
                .join('\n')}
            </p>
          </div>
        {/if}
        
        <!-- Contact Links -->
        {#if participant.website || participant.twitter_handle || participant.discord_handle || participant.telegram_handle || participant.linkedin_handle || participant.github_username}
          <div class="mt-4 flex flex-wrap gap-3">
            {#if participant.website}
              <a 
                href={participant.website} 
                target="_blank" 
                rel="noopener noreferrer"
                class="inline-flex items-center text-sm text-gray-600 hover:text-primary-600"
              >
                <svg class="w-4 h-4 mr-1" fill="none" stroke="currentColor" viewBox="0 0 24 24">
                  <path stroke-linecap="round" stroke-linejoin="round" stroke-width="2" d="M21 12a9 9 0 01-9 9m9-9a9 9 0 00-9-9m9 9H3m9 9a9 9 0 01-9-9m9 9c1.657 0 3-4.03 3-9s-1.343-9-3-9m0 18c-1.657 0-3-4.03-3-9s1.343-9 3-9m-9 9a9 9 0 019-9"></path>
                </svg>
                Website
              </a>
            {/if}
            {#if participant.twitter_handle}
              <a 
                href={`https://x.com/${participant.twitter_handle}`} 
                target="_blank" 
                rel="noopener noreferrer"
                class="inline-flex items-center text-sm text-gray-600 hover:text-primary-600"
              >
                <svg class="w-4 h-4 mr-1" fill="currentColor" viewBox="0 0 24 24">
                  <path d="M18.244 2.25h3.308l-7.227 8.26 8.502 11.24H16.17l-5.214-6.817L4.99 21.75H1.68l7.73-8.835L1.254 2.25H8.08l4.713 6.231zm-1.161 17.52h1.833L7.084 4.126H5.117z"/>
                </svg>
                @{participant.twitter_handle}
              </a>
            {/if}
            {#if participant.discord_handle}
              <span class="inline-flex items-center text-sm text-gray-600">
                <svg class="w-4 h-4 mr-1" fill="currentColor" viewBox="0 0 24 24">
                  <path d="M20.317 4.37a19.791 19.791 0 0 0-4.885-1.515a.074.074 0 0 0-.079.037c-.21.375-.444.864-.608 1.25a18.27 18.27 0 0 0-5.487 0a12.64 12.64 0 0 0-.617-1.25a.077.077 0 0 0-.079-.037A19.736 19.736 0 0 0 3.677 4.37a.07.07 0 0 0-.032.027C.533 9.046-.32 13.58.099 18.057a.082.082 0 0 0 .031.057a19.9 19.9 0 0 0 5.993 3.03a.078.078 0 0 0 .084-.028a14.09 14.09 0 0 0 1.226-1.994a.076.076 0 0 0-.041-.106a13.107 13.107 0 0 1-1.872-.892a.077.077 0 0 1-.008-.128a10.2 10.2 0 0 0 .372-.292a.074.074 0 0 1 .077-.01c3.928 1.793 8.18 1.793 12.062 0a.074.074 0 0 1 .078.01c.12.098.246.198.373.292a.077.077 0 0 1-.006.127a12.299 12.299 0 0 1-1.873.892a.077.077 0 0 0-.041.107c.36.698.772 1.362 1.225 1.993a.076.076 0 0 0 .084.028a19.839 19.839 0 0 0 6.002-3.03a.077.077 0 0 0 .032-.054c.5-5.177-.838-9.674-3.549-13.66a.061.061 0 0 0-.031-.03zM8.02 15.33c-1.183 0-2.157-1.085-2.157-2.419c0-1.333.956-2.419 2.157-2.419c1.21 0 2.176 1.096 2.157 2.42c0 1.333-.956 2.418-2.157 2.418zm7.975 0c-1.183 0-2.157-1.085-2.157-2.419c0-1.333.955-2.419 2.157-2.419c1.21 0 2.176 1.096 2.157 2.42c0 1.333-.946 2.418-2.157 2.418z"/>
                </svg>
                {participant.discord_handle}
              </span>
            {/if}
            {#if participant.telegram_handle}
              <a 
                href={`https://t.me/${participant.telegram_handle}`} 
                target="_blank" 
                rel="noopener noreferrer"
                class="inline-flex items-center text-sm text-gray-600 hover:text-primary-600"
              >
                <svg class="w-4 h-4 mr-1" fill="currentColor" viewBox="0 0 24 24">
                  <path d="M11.944 0A12 12 0 1 0 24 12a12 12 0 0 0-12.056-12zm4.962 7.224c.1-.002.321.023.465.14a.506.506 0 0 1 .171.325c.016.093.036.306.02.472-.18 1.898-.962 6.502-1.36 8.627-.168.9-.499 1.201-.82 1.23-.696.065-1.225-.46-1.9-.902-1.056-.693-1.653-1.124-2.678-1.8-1.185-.78-.417-1.21.258-1.91.177-.184 3.247-2.977 3.307-3.23.007-.032.014-.15-.056-.212s-.174-.041-.249-.024c-.106.024-1.793 1.14-5.061 3.345-.48.33-.913.49-1.302.48-.428-.008-1.252-.241-1.865-.44-.752-.245-1.349-.374-1.297-.789.027-.216.325-.437.893-.663 3.498-1.524 5.83-2.529 6.998-3.014 3.332-1.386 4.025-1.627 4.476-1.635z"/>
                </svg>
                @{participant.telegram_handle}
              </a>
            {/if}
            {#if participant.linkedin_handle}
              <a
                href={`https://linkedin.com/in/${participant.linkedin_handle}`}
                target="_blank"
                rel="noopener noreferrer"
                class="inline-flex items-center text-sm text-gray-600 hover:text-primary-600"
              >
                <svg class="w-4 h-4 mr-1" fill="currentColor" viewBox="0 0 24 24">
                  <path d="M20.447 20.452h-3.554v-5.569c0-1.328-.027-3.037-1.852-3.037-1.853 0-2.136 1.445-2.136 2.939v5.667H9.351V9h3.414v1.561h.046c.477-.9 1.637-1.85 3.37-1.85 3.601 0 4.267 2.37 4.267 5.455v6.286zM5.337 7.433c-1.144 0-2.063-.926-2.063-2.065 0-1.138.92-2.063 2.063-2.063 1.14 0 2.064.925 2.064 2.063 0 1.139-.925 2.065-2.064 2.065zm1.782 13.019H3.555V9h3.564v11.452zM22.225 0H1.771C.792 0 0 .774 0 1.729v20.542C0 23.227.792 24 1.771 24h20.451C23.2 24 24 23.227 24 22.271V1.729C24 .774 23.2 0 22.222 0h.003z"/>
                </svg>
                {participant.linkedin_handle}
              </a>
            {/if}
            {#if participant.github_username}
              <a
                href={`https://github.com/${participant.github_username}`}
                target="_blank"
                rel="noopener noreferrer"
                class="inline-flex items-center text-sm text-gray-600 hover:text-primary-600"
              >
                <svg class="w-4 h-4 mr-1" fill="currentColor" viewBox="0 0 24 24">
                  <path d="M12 .297c-6.63 0-12 5.373-12 12 0 5.303 3.438 9.8 8.205 11.385.6.113.82-.258.82-.577 0-.285-.01-1.04-.015-2.04-3.338.724-4.042-1.61-4.042-1.61C4.422 18.07 3.633 17.7 3.633 17.7c-1.087-.744.084-.729.084-.729 1.205.084 1.838 1.236 1.838 1.236 1.07 1.835 2.809 1.305 3.495.998.108-.776.417-1.305.76-1.605-2.665-.3-5.466-1.332-5.466-5.93 0-1.31.465-2.38 1.235-3.22-.135-.303-.54-1.523.105-3.176 0 0 1.005-.322 3.3 1.23.96-.267 1.98-.399 3-.405 1.02.006 2.04.138 3 .405 2.28-1.552 3.285-1.23 3.285-1.23.645 1.653.24 2.873.12 3.176.765.84 1.23 1.91 1.23 3.22 0 4.61-2.805 5.625-5.475 5.92.42.36.81 1.096.81 2.22 0 1.606-.015 2.896-.015 3.286 0 .315.21.69.825.57C20.565 22.092 24 17.592 24 12.297c0-6.627-5.373-12-12-12"/>
                </svg>
                {participant.github_username}
              </a>
            {/if}
          </div>
        {/if}
      </div>
    </div>
    
    <!-- Metrics Container -->
    {#if !isValidatorOnly}
      <!-- Balance and Joined Date in a row -->
      <div class="grid grid-cols-1 lg:grid-cols-2 gap-4 mb-6">
        <!-- Balance Card -->
        <div class="bg-white shadow rounded-lg p-4">
          <div class="flex items-center">
            <div class="flex-shrink-0 p-2.5 rounded-lg mr-3 bg-green-50 text-green-500">
              <svg class="w-5 h-5" fill="none" stroke="currentColor" viewBox="0 0 24 24">
                <path stroke-linecap="round" stroke-linejoin="round" stroke-width="2" d="M12 8c-1.657 0-3 .895-3 2s1.343 2 3 2 3 .895 3 2-1.343 2-3 2m0-8c1.11 0 2.08.402 2.599 1M12 8V7m0 1v8m0 0v1m0-1c-1.11 0-2.08-.402-2.599-1M21 12a9 9 0 11-18 0 9 9 0 0118 0z"></path>
              </svg>
            </div>
            <div class="flex-1">
              <p class="text-sm text-gray-500">Balance</p>
              <div class="flex items-center">
                {#if loadingBalance}
                  <div class="animate-spin rounded-full h-5 w-5 border-b-2 border-green-600 mr-2"></div>
                  <span class="text-gray-500">Loading...</span>
                {:else if balance}
                  <Tooltip tooltipText="Asimov Testnet Tokens are valueless faucet tokens for testing only and provide no right or expectation of profit or redemption.">
                    {#snippet children()}
                      <p class="text-xl font-bold text-gray-900 cursor-help">
                        {balance.formatted} GEN<sup class="text-red-500">*</sup>
                      </p>
                    {/snippet}
                  </Tooltip>
                {:else}
                  <Tooltip tooltipText="Asimov Testnet Tokens are valueless faucet tokens for testing only and provide no right or expectation of profit or redemption.">
                    {#snippet children()}
                      <p class="text-xl font-bold text-gray-900 cursor-help">
                        0 GEN<sup class="text-red-500">*</sup>
                      </p>
                    {/snippet}
                  </Tooltip>
                {/if}
              </div>
            </div>
          </div>
        </div>

        <!-- Joined Date Card -->
        {#if participant.created_at}
          <div class="bg-white shadow rounded-lg p-4">
            <div class="flex items-center">
              <div class="flex-shrink-0 p-2.5 rounded-lg mr-3 bg-blue-50 text-blue-500">
                <svg class="w-5 h-5" fill="none" stroke="currentColor" viewBox="0 0 24 24">
                  <path stroke-linecap="round" stroke-linejoin="round" stroke-width="2" d="M8 7V3m8 4V3m-9 8h10M5 21h14a2 2 0 002-2V7a2 2 0 00-2-2H5a2 2 0 00-2 2v12a2 2 0 002 2z"></path>
                </svg>
              </div>
              <div class="flex-1">
                <p class="text-sm text-gray-500">Joined</p>
                <p class="text-xl font-bold text-gray-900">
                  {new Date(participant.created_at).toLocaleDateString('en-US', { month: 'long', year: 'numeric' })}
                </p>
              </div>
            </div>
          </div>
        {/if}
      </div>
    {/if}
    
    <!-- Steward Section -->
    {#if participant.steward}
      <div class="bg-green-50/30 rounded-lg shadow-sm border border-green-100 overflow-hidden mb-6">
        <!-- Header -->
        <div class="bg-green-100/50 px-5 py-3 border-b border-green-200">
          <h2 class="text-lg font-semibold text-green-700 uppercase tracking-wider flex items-center">
            <span class="mr-2">🌱</span>
            Ecosystem Steward
          </h2>
        </div>
        
        <!-- Content -->
        <div class="p-4">
          <div class="grid grid-cols-1 md:grid-cols-2 gap-6">
            <!-- Role Stat -->
            <div class="flex items-center">
              <div class="p-3 bg-green-100 rounded-lg mr-4">
                <svg class="w-6 h-6 text-green-600" fill="none" stroke="currentColor" viewBox="0 0 24 24">
                  <path stroke-linecap="round" stroke-linejoin="round" stroke-width="2" d="M12 4.354a4 4 0 110 5.292M15 21H3v-1a6 6 0 0112 0v1zm0 0h6v-1a6 6 0 00-9-5.197M13 7a4 4 0 11-8 0 4 4 0 018 0z"></path>
                </svg>
              </div>
              <div>
                <p class="text-sm text-gray-500">Role</p>
                <p class="text-2xl font-bold text-gray-900">Admin</p>
              </div>
            </div>
            
            <!-- Since Date Stat -->
            {#if participant.steward?.created_at}
              <div class="flex items-center">
                <div class="p-3 bg-green-100 rounded-lg mr-4">
                  <svg class="w-6 h-6 text-green-600" fill="none" stroke="currentColor" viewBox="0 0 24 24">
                    <path stroke-linecap="round" stroke-linejoin="round" stroke-width="2" d="M8 7V3m8 4V3m-9 8h10M5 21h14a2 2 0 002-2V7a2 2 0 00-2-2H5a2 2 0 00-2 2v12a2 2 0 002 2z"></path>
                  </svg>
                </div>
                <div>
                  <p class="text-sm text-gray-500">Steward Since</p>
                  <p class="text-2xl font-bold text-gray-900">{formatDate(participant.steward.created_at)}</p>
                </div>
              </div>
            {/if}
          </div>
        </div>
      </div>
    {/if}
    
    <!-- Validator Section -->
    {#if participant.validator}
      <div class="bg-sky-50/30 rounded-lg shadow-sm border border-sky-100 overflow-hidden mb-6">
        <!-- Header -->
        <div class="bg-sky-100/50 px-5 py-3 border-b border-sky-200">
          <h2 class="text-lg font-semibold text-sky-700 uppercase tracking-wider flex items-center">
            <svg class="w-5 h-5 mr-2 text-sky-600" fill="currentColor" viewBox="0 0 24 24">
              <path d="M12 2L3.5 7v6c0 5.55 3.84 10.74 8.5 12 4.66-1.26 8.5-6.45 8.5-12V7L12 2zm2 5h-3l-1 5h3l-3 7 5-8h-3l2-4z"/>
            </svg>
            Testnet Validator
          </h2>
        </div>
        
        <!-- Content -->
        <div class="p-4">
          <!-- Stats Cards at the beginning -->
          {#if !isValidatorOnly}
            <div class="mb-6">
              <ProfileStats
                contributions={participant.validator?.total_contributions || 0}
                points={participant.validator?.total_points || 0}
                rank={participant.validator_entry?.rank || participant.validator?.rank}
                colorTheme="sky"
              />
            </div>
          {/if}
          
          <!-- Testnet Asimov Section -->
          <div class="mt-6">
            <h3 class="text-base font-semibold text-gray-900 mb-3">Testnet Asimov</h3>
            
            <div class="grid grid-cols-1 sm:grid-cols-2 lg:grid-cols-3 gap-4 sm:gap-6">
              <!-- Status -->
              <div class="flex items-center">
                <div class="p-3 bg-sky-100 rounded-lg mr-4">
                  <svg class="w-6 h-6 text-sky-600" fill="none" stroke="currentColor" viewBox="0 0 24 24">
                    <path stroke-linecap="round" stroke-linejoin="round" stroke-width="2" d="M9 12l2 2 4-4m6 2a9 9 0 11-18 0 9 9 0 0118 0z"></path>
                  </svg>
                </div>
                <div>
                  <p class="text-sm text-gray-500">Status</p>
                  <ValidatorStatus address={participant.address} />
                </div>
              </div>
              
              <!-- Node Version -->
              <div class="flex items-start sm:col-span-2 lg:col-span-1">
                <div class="p-3 bg-sky-100 rounded-lg mr-4">
                  <svg class="w-6 h-6 text-sky-600" fill="none" stroke="currentColor" viewBox="0 0 24 24">
                    <path stroke-linecap="round" stroke-linejoin="round" stroke-width="2" d="M8 9l3 3-3 3m5 0h3M5 20h14a2 2 0 002-2V6a2 2 0 00-2-2H5a2 2 0 00-2 2v12a2 2 0 002 2z"></path>
                  </svg>
                </div>
                <div class="flex-1 flex gap-6">
                  <div>
                    <p class="text-sm text-gray-500">Node Version</p>
                    {#if participant.validator?.node_version}
                      <div class="flex items-center gap-2">
                        <p class="text-xl sm:text-2xl font-bold text-gray-900 font-mono">{participant.validator.node_version}</p>
                        {#if participant.validator.matches_target}
                          <svg class="w-5 h-5 text-green-500" fill="currentColor" viewBox="0 0 20 20">
                            <path fill-rule="evenodd" d="M10 18a8 8 0 100-16 8 8 0 000 16zm3.707-9.293a1 1 0 00-1.414-1.414L9 10.586 7.707 9.293a1 1 0 00-1.414 1.414l2 2a1 1 0 001.414 0l4-4z" clip-rule="evenodd" />
                          </svg>
                        {:else}
                          <svg class="w-5 h-5 text-amber-500" fill="currentColor" viewBox="0 0 20 20">
                            <path fill-rule="evenodd" d="M8.257 3.099c.765-1.36 2.722-1.36 3.486 0l5.58 9.92c.75 1.334-.213 2.98-1.742 2.98H4.42c-1.53 0-2.493-1.646-1.743-2.98l5.58-9.92zM11 13a1 1 0 11-2 0 1 1 0 012 0zm-1-8a1 1 0 00-1 1v3a1 1 0 002 0V6a1 1 0 00-1-1z" clip-rule="evenodd" />
                          </svg>
                        {/if}
                      </div>
                    {:else}
                      <div class="flex items-center gap-2">
                        <svg class="w-5 h-5 text-amber-500" fill="currentColor" viewBox="0 0 20 20">
                          <path fill-rule="evenodd" d="M8.257 3.099c.765-1.36 2.722-1.36 3.486 0l5.58 9.92c.75 1.334-.213 2.98-1.742 2.98H4.42c-1.53 0-2.493-1.646-1.743-2.98l5.58-9.92zM11 13a1 1 0 11-2 0 1 1 0 012 0zm-1-8a1 1 0 00-1 1v3a1 1 0 002 0V6a1 1 0 00-1-1z" clip-rule="evenodd" />
                        </svg>
                        <p class="text-base text-gray-500">Not set</p>
                      </div>
                    {/if}
                  </div>
                  {#if participant.validator?.target_version}
                    <div>
                      <p class="text-xs text-gray-400">Target Version</p>
                      <p class="text-sm text-gray-500 font-mono">{participant.validator.target_version}</p>
                    </div>
                  {/if}
                </div>
              </div>
              
              <!-- Validator Since -->
              {#if participant.validator?.created_at}
                <div class="flex items-center">
                  <div class="p-3 bg-sky-100 rounded-lg mr-4">
                    <svg class="w-6 h-6 text-sky-600" fill="none" stroke="currentColor" viewBox="0 0 24 24">
                      <path stroke-linecap="round" stroke-linejoin="round" stroke-width="2" d="M8 7V3m8 4V3m-9 8h10M5 21h14a2 2 0 002-2V7a2 2 0 00-2-2H5a2 2 0 00-2 2v12a2 2 0 002 2z"></path>
                    </svg>
                  </div>
                  <div>
                    <p class="text-sm text-gray-500">Validator Since</p>
                    <p class="text-2xl font-bold text-gray-900">{formatDate(participant.validator.created_at)}</p>
                  </div>
                </div>
              {/if}
            </div>
          </div>
        </div>
        
        <!-- Validator Stats and Contributions Section -->
        {#if !isValidatorOnly}
          <!-- Highlights Section -->
          <div class="px-4 mt-6">
            <FeaturedContributions
              userId={participant.address}
              limit={5}
              title="Featured Contributions"
              cardStyle="highlight"
              showViewAll={false}
              isOwnProfile={isOwnProfile}
              hideWhenEmpty={!isOwnProfile}
              category="validator"
              colorTheme="sky"
            />
          </div>
          
          <!-- Contribution Types Breakdown -->
          {#if participant.validator?.contribution_types && participant.validator.contribution_types.length > 0}
            <div class="px-4 mt-6">
              <ContributionBreakdown
                contributionTypes={participant.validator.contribution_types}
                colorTheme="sky"
                userAddress={participant.address}
              />
            </div>
          {/if}
          
          <!-- Contributions -->
          <div class="px-4 mt-6 pb-6">
            <RecentContributions
              title="Recent Contributions"
              limit={5}
              userId={participant.address}
              category="validator"
              showHeader={true}
              showViewAll={true}
              viewAllPath={`/all-contributions?user=${participant.address}&category=validator`}
              viewAllText="View All →"
            />
          </div>
        {/if}
      </div>
    {/if}
    
    <!-- Builder Card -->
    {#if participant.builder}
      <div class="bg-orange-50 rounded-lg shadow-sm border border-orange-200 overflow-hidden mb-6">
        <!-- Header -->
        <div class="bg-orange-100 px-5 py-3 border-b border-orange-200">
          <h2 class="text-lg font-semibold text-orange-700 uppercase tracking-wider flex items-center">
            <svg class="w-5 h-5 mr-2 text-orange-600" fill="currentColor" viewBox="0 0 24 24">
              <path d="M22.7 19l-9.1-9.1c.9-2.3.4-5-1.5-6.9-2-2-5-2.4-7.4-1.3L9 6 6 9 1.6 4.7C.4 7.1.9 10.1 2.9 12.1c1.9 1.9 4.6 2.4 6.9 1.5l9.1 9.1c.4.4 1 .4 1.4 0l2.3-2.3c.5-.4.5-1.1.1-1.4z"/>
            </svg>
            Builder
          </h2>
        </div>
        
        <!-- Content -->
        <div class="p-6">
          <!-- Stats -->
          <div class="mb-6">
            <ProfileStats
              contributions={participant.builder?.total_contributions || 0}
              points={participant.builder?.total_points || 0}
              rank={participant.builder?.rank}
              colorTheme="orange"
            />
          </div>
          
          <!-- Featured Section -->
          <FeaturedContributions
            userId={participant.address}
            limit={3}
            title="Featured"
            cardStyle="compact"
            showViewAll={false}
            isOwnProfile={isOwnProfile}
            hideWhenEmpty={!isOwnProfile}
            category="builder"
            colorTheme="orange"
          />
          
          <!-- Contribution Breakdown -->
          {#if participant.builder?.contribution_types && participant.builder.contribution_types.length > 0}
            <div class="mt-6">
              <ContributionBreakdown
                contributionTypes={participant.builder.contribution_types}
                colorTheme="orange"
                userAddress={participant.address}
              />
            </div>
          {/if}
          
          <!-- Contributions -->
          <div class="mt-6">
            <RecentContributions
              title="Recent Contributions"
              limit={5}
              userId={participant.address}
              category="builder"
              showHeader={true}
              showViewAll={true}
              viewAllPath={`/all-contributions?user=${participant.address}&category=builder`}
              viewAllText="View All →"
            />
          </div>
        </div>
      </div>
    {/if}

    <!-- Validator Waitlist Card -->
    {#if participant.has_validator_waitlist && !participant.validator}
      <div class="bg-sky-50 rounded-lg shadow-sm border border-sky-200 overflow-hidden mb-6">
        <!-- Header -->
        <div class="bg-sky-100 px-5 py-3 border-b border-sky-200">
          <h2 class="text-lg font-semibold text-sky-700 uppercase tracking-wider flex items-center">
            <svg class="w-5 h-5 mr-2 text-sky-600" fill="currentColor" viewBox="0 0 24 24">
              <path d="M12 2L3.5 7v6c0 5.55 3.84 10.74 8.5 12 4.66-1.26 8.5-6.45 8.5-12V7L12 2zm2 5h-3l-1 5h3l-3 7 5-8h-3l2-4z"/>
            </svg>
            Validator Waitlist
          </h2>
        </div>
        
        <!-- Content -->
        <div class="p-6">
          <!-- Stats -->
          <div class="mb-4">
            <ProfileStats
              contributions={validatorStats.totalContributions || 0}
              points={validatorStats.totalPoints || 20}
              rank={participant.waitlist_entry?.rank || participant.has_validator_waitlist?.rank}
              colorTheme="sky"
            />
          </div>
          
          <!-- Call to Action -->
          {#if isOwnProfile}
            <div class="bg-sky-50 border-l-4 border-sky-400 px-4 py-3 mb-6">
              <div class="flex items-center">
                <svg class="h-5 w-5 text-sky-600 mr-3 flex-shrink-0" fill="none" stroke="currentColor" viewBox="0 0 24 24">
                  <path stroke-linecap="round" stroke-linejoin="round" stroke-width="2" d="M13 7h8m0 0v8m0-8l-8 8-4-4-6 6"></path>
                </svg>
                <p class="text-sm font-medium text-sky-800">
                  Climb the ranks and get invited to validate on Testnet Asimov
                </p>
              </div>
            </div>
          {/if}
          
          <!-- Featured Section -->
          <FeaturedContributions
            userId={participant.address}
            limit={3}
            title="Featured"
            cardStyle="compact"
            showViewAll={false}
            isOwnProfile={isOwnProfile}
            hideWhenEmpty={!isOwnProfile}
            category="validator"
            colorTheme="sky"
          />
          
          <!-- Contribution Breakdown -->
          {#if validatorStats.contributionTypes && validatorStats.contributionTypes.length > 0}
            <div class="mt-6">
              <ContributionBreakdown
                contributionTypes={validatorStats.contributionTypes}
                colorTheme="sky"
                userAddress={participant.address}
              />
            </div>
          {/if}
          
          <!-- Contributions List -->
          <div class="mt-6">
            <RecentContributions
              title="Recent Contributions"
              limit={5}
              userId={participant.address}
              category="validator"
              showHeader={true}
              showViewAll={true}
              viewAllPath={`/all-contributions?user=${participant.address}&category=validator`}
              viewAllText="View All →"
            />
          </div>
        </div>
      </div>
    {/if}

    <!-- Builder Welcome Card -->
    {#if participant.has_builder_welcome && !participant.builder}
      <div class="bg-orange-50 rounded-lg shadow-sm border border-orange-200 overflow-hidden mb-6">
        <!-- Header -->
        <div class="bg-orange-100 px-5 py-3 border-b border-orange-200">
          <h2 class="text-lg font-semibold text-orange-700 uppercase tracking-wider flex items-center">
            <svg class="w-5 h-5 mr-2 text-orange-600" fill="currentColor" viewBox="0 0 24 24">
              <path d="M22.7 19l-9.1-9.1c.9-2.3.4-5-1.5-6.9-2-2-5-2.4-7.4-1.3L9 6 6 9 1.6 4.7C.4 7.1.9 10.1 2.9 12.1c1.9 1.9 4.6 2.4 6.9 1.5l9.1 9.1c.4.4 1 .4 1.4 0l2.3-2.3c.5-.4.5-1.1.1-1.4z"/>
            </svg>
            Builder Welcome
          </h2>
        </div>
        
        <!-- Content -->
        <div class="p-6">
          <!-- Welcome message and requirements -->
          {#if isOwnProfile}
            <div class="mb-6">
              <BuilderProgress 
                testnetBalance={testnetBalance}
                hasBuilderWelcome={participant?.has_builder_welcome || false}
                hasDeployedContract={hasDeployedContract}
                showActions={true}
                colorTheme="orange"
                onClaimBuilderBadge={claimBuilderWelcome}
                isClaimingBuilderBadge={isClaimingBuilderBadge}
                onRefreshBalance={refreshBalance}
                isRefreshingBalance={isRefreshingBalance}
              />
            </div>
          {:else}
            <p class="text-orange-700 mb-4">Building amazing things on GenLayer!</p>
          {/if}
          
          <!-- Stats -->
          <div class="mb-6">
            <ProfileStats
              contributions={builderStats.totalContributions || 0}
              points={builderStats.totalPoints || 20}
              rank={participant.has_builder_welcome?.rank}
              colorTheme="orange"
            />
          </div>
          
          <!-- Featured Section -->
          <FeaturedContributions
            userId={participant.address}
            limit={3}
            title="Featured"
            cardStyle="compact"
            showViewAll={false}
            isOwnProfile={isOwnProfile}
            hideWhenEmpty={!isOwnProfile}
            category="builder"
            colorTheme="orange"
          />
          
          <!-- Contribution Breakdown -->
          {#if builderStats.contributionTypes && builderStats.contributionTypes.length > 0}
            <div class="mt-6">
              <ContributionBreakdown
                contributionTypes={builderStats.contributionTypes}
                colorTheme="orange"
                userAddress={participant.address}
              />
            </div>
          {/if}
          
          <!-- Contributions List -->
          <div class="mt-6">
            <RecentContributions
              title="Recent Contributions"
              limit={5}
              userId={participant.address}
              category="builder"
              showHeader={true}
              showViewAll={true}
              viewAllPath={`/all-contributions?user=${participant.address}&category=builder`}
              viewAllText="View All →"
            />
          </div>
        </div>
      </div>
    {/if}

    <!-- Welcome Section for Users Without Roles (Only show on own profile) -->
    {#if !hasAnyRole && !isValidatorOnly && isOwnProfile}
      <!-- Welcome Card with Everything Inside -->
      <div class="bg-white border border-gray-200 rounded-lg shadow-sm mb-6">
        <div class="px-6 py-4 border-b border-gray-200">
          <h2 class="text-2xl font-bold text-gray-900">Welcome to GenLayer Points</h2>
        </div>
        <div class="p-6">
          <p class="text-gray-700 font-medium mb-2">
            GenLayer Testnet Asimov is live.
          </p>
          <p class="text-gray-600 mb-6">
            Join professional validators and builders in testing the trust infrastructure for the AI age.
          </p>
          
          <!-- Three Info Sections Inside Card -->
          <div class="grid grid-cols-1 lg:grid-cols-3 gap-6 pt-4 border-t border-gray-100 mb-6">
            <!-- Section 1: Select Your Journey -->
            <div class="flex items-center">
              <div class="flex items-center justify-center font-bold text-purple-600 flex-shrink-0 leading-10 mr-2" style="font-size: 2.25rem;">
                1
              </div>
              <div class="flex items-center justify-center w-10 h-10 bg-purple-100 rounded-lg flex-shrink-0">
                <svg class="w-6 h-6 text-purple-600" fill="none" stroke="currentColor" viewBox="0 0 24 24">
                  <path stroke-linecap="round" stroke-linejoin="round" stroke-width="2" d="M9 20l-5.447-2.724A1 1 0 013 16.382V5.618a1 1 0 011.447-.894L9 7m0 13l6-3m-6 3V7m6 10l4.553 2.276A1 1 0 0021 18.382V7.618a1 1 0 00-.553-.894L15 4m0 13V4m0 0L9 7"/>
                </svg>
              </div>
              <div class="flex-1 ml-2">
                <h3 class="font-semibold text-gray-900">Select Your Journey</h3>
                <p class="text-sm text-gray-600">Start contributing as a Builder or Validator</p>
              </div>
            </div>
            
            <!-- Section 2: Submit Contributions -->
            <div class="flex items-center">
              <div class="flex items-center justify-center font-bold text-green-600 flex-shrink-0 leading-10 mr-2" style="font-size: 2.25rem;">
                2
              </div>
              <div class="flex items-center justify-center w-10 h-10 bg-green-100 rounded-lg flex-shrink-0">
                <svg class="w-6 h-6 text-green-600" fill="none" stroke="currentColor" viewBox="0 0 24 24">
                  <path stroke-linecap="round" stroke-linejoin="round" stroke-width="2" d="M7 16a4 4 0 01-.88-7.903A5 5 0 1115.9 6L16 6a5 5 0 011 9.9M15 13l-3-3m0 0l-3 3m3-3v12"/>
                </svg>
              </div>
              <div class="flex-1 ml-2">
                <h3 class="font-semibold text-gray-900">Submit Contributions</h3>
                <p class="text-sm text-gray-600">Choose between many ways of contributing</p>
              </div>
            </div>
            
            <!-- Section 3: Climb the Ranks -->
            <div class="flex items-center">
              <div class="flex items-center justify-center font-bold text-yellow-600 flex-shrink-0 leading-10 mr-2" style="font-size: 2.25rem;">
                3
              </div>
              <div class="flex items-center justify-center w-10 h-10 bg-yellow-100 rounded-lg flex-shrink-0">
                <svg class="w-6 h-6 text-yellow-600" fill="none" stroke="currentColor" viewBox="0 0 24 24">
                  <path stroke-linecap="round" stroke-linejoin="round" stroke-width="2" d="M13 7h8m0 0v8m0-8l-8 8-4-4-6 6"/>
                </svg>
              </div>
              <div class="flex-1 ml-2">
                <h3 class="font-semibold text-gray-900">Climb the Ranks</h3>
                <p class="text-sm text-gray-600">Earn points for each contribution and climb the ranks</p>
              </div>
            </div>
          </div>
          
          <!-- Journey Selection Cards Inside Welcome Card -->
          <div class="grid grid-cols-1 md:grid-cols-2 gap-6 pt-6 border-t border-gray-100">
            <!-- Builder Journey Card -->
            <div class="group relative bg-orange-50 border-2 border-orange-200 rounded-xl overflow-hidden hover:shadow-lg transition-all flex flex-col">
              <div class="absolute inset-0 bg-orange-100 opacity-0 group-hover:opacity-100 transition-opacity"></div>
              <div class="relative p-6 flex flex-col flex-1">
                <div class="flex items-center mb-4">
                  <div class="flex items-center justify-center w-12 h-12 bg-orange-500 rounded-full mr-4 flex-shrink-0">
                    <svg class="w-6 h-6 text-white" fill="currentColor" viewBox="0 0 24 24">
                      <path d="M22.7 19l-9.1-9.1c.9-2.3.4-5-1.5-6.9-2-2-5-2.4-7.4-1.3L9 6 6 9 1.6 4.7C.4 7.1.9 10.1 2.9 12.1c1.9 1.9 4.6 2.4 6.9 1.5l9.1 9.1c.4.4 1 .4 1.4 0l2.3-2.3c.5-.4.5-1.1.1-1.4z"/>
                    </svg>
                  </div>
                  <div>
                    <h3 class="text-xl font-bold text-orange-900 mb-1">Builder Journey</h3>
                    <p class="text-orange-700 text-sm">Learn GenLayer's basics and deploy your first Intelligent Contract powered by Optimistic Democracy</p>
                  </div>
                </div>
                <ul class="space-y-2 mb-6 flex-1">
                  <li class="flex items-center text-sm text-orange-600">
                    <svg class="w-4 h-4 mr-2 flex-shrink-0" fill="currentColor" viewBox="0 0 20 20">
                      <path fill-rule="evenodd" d="M10 18a8 8 0 100-16 8 8 0 000 16zm3.707-9.293a1 1 0 00-1.414-1.414L9 10.586 7.707 9.293a1 1 0 00-1.414 1.414l2 2a1 1 0 001.414 0l4-4z" clip-rule="evenodd"/>
                    </svg>
                    Explore the Studio and docs
                  </li>
                  <li class="flex items-center text-sm text-orange-600">
                    <svg class="w-4 h-4 mr-2 flex-shrink-0" fill="currentColor" viewBox="0 0 20 20">
                      <path fill-rule="evenodd" d="M10 18a8 8 0 100-16 8 8 0 000 16zm3.707-9.293a1 1 0 00-1.414-1.414L9 10.586 7.707 9.293a1 1 0 00-1.414 1.414l2 2a1 1 0 001.414 0l4-4z" clip-rule="evenodd"/>
                    </svg>
                    Learn Intelligent Contracts fundamentals
                  </li>
                  <li class="flex items-center text-sm text-orange-600">
                    <svg class="w-4 h-4 mr-2 flex-shrink-0" fill="currentColor" viewBox="0 0 20 20">
                      <path fill-rule="evenodd" d="M10 18a8 8 0 100-16 8 8 0 000 16zm3.707-9.293a1 1 0 00-1.414-1.414L9 10.586 7.707 9.293a1 1 0 00-1.414 1.414l2 2a1 1 0 001.414 0l4-4z" clip-rule="evenodd"/>
                    </svg>
                    Deploy, contribute and become a GenLayer Builder
                  </li>
                </ul>
                <button
                  onclick={() => push('/builders/welcome')}
                  class="w-full flex items-center justify-center px-4 py-3 bg-orange-600 text-white rounded-lg hover:bg-orange-700 transition-colors font-semibold group-hover:shadow-md mt-auto"
                >
                  <svg class="w-5 h-5 mr-2" fill="currentColor" viewBox="0 0 24 24">
                    <path d="M22.7 19l-9.1-9.1c.9-2.3.4-5-1.5-6.9-2-2-5-2.4-7.4-1.3L9 6 6 9 1.6 4.7C.4 7.1.9 10.1 2.9 12.1c1.9 1.9 4.6 2.4 6.9 1.5l9.1 9.1c.4.4 1 .4 1.4 0l2.3-2.3c.5-.4.5-1.1.1-1.4z"/>
                  </svg>
                  Start Building
                </button>
              </div>
            </div>
            
            <!-- Validator Journey Card -->
            <div class="group relative bg-sky-50 border-2 border-sky-200 rounded-xl overflow-hidden hover:shadow-lg transition-all flex flex-col">
              <div class="absolute inset-0 bg-sky-100 opacity-0 group-hover:opacity-100 transition-opacity"></div>
              <div class="relative p-6 flex flex-col flex-1">
                <div class="flex items-center mb-4">
                  <div class="flex items-center justify-center w-12 h-12 bg-sky-500 rounded-full mr-4 flex-shrink-0">
                    <svg class="w-6 h-6 text-white" fill="currentColor" viewBox="0 0 24 24">
                      <path d="M12 2L3.5 7v6c0 5.55 3.84 10.74 8.5 12 4.66-1.26 8.5-6.45 8.5-12V7L12 2zm2 5h-3l-1 5h3l-3 7 5-8h-3l2-4z"/>
                    </svg>
                  </div>
                  <div>
                    <h3 class="text-xl font-bold text-sky-900 mb-1">Validator Journey</h3>
                    <p class="text-sky-700 text-sm">Validate and judge subjective Intelligent Contracts on Testnet Asimov</p>
                  </div>
                </div>
                <ul class="space-y-2 mb-6 flex-1">
                  <li class="flex items-center text-sm text-sky-600">
                    <svg class="w-4 h-4 mr-2 flex-shrink-0" fill="currentColor" viewBox="0 0 20 20">
                      <path fill-rule="evenodd" d="M10 18a8 8 0 100-16 8 8 0 000 16zm3.707-9.293a1 1 0 00-1.414-1.414L9 10.586 7.707 9.293a1 1 0 00-1.414 1.414l2 2a1 1 0 001.414 0l4-4z" clip-rule="evenodd"/>
                    </svg>
                    Participate in Optimistic Democracy consensus with professional validators
                  </li>
                  <li class="flex items-center text-sm text-sky-600">
                    <svg class="w-4 h-4 mr-2 flex-shrink-0" fill="currentColor" viewBox="0 0 20 20">
                      <path fill-rule="evenodd" d="M10 18a8 8 0 100-16 8 8 0 000 16zm3.707-9.293a1 1 0 00-1.414-1.414L9 10.586 7.707 9.293a1 1 0 00-1.414 1.414l2 2a1 1 0 001.414 0l4-4z" clip-rule="evenodd"/>
                    </svg>
                    Validate subjective outcomes in Intelligent Contracts with AI-powered validation
                  </li>
                  <li class="flex items-center text-sm text-sky-600">
                    <svg class="w-4 h-4 mr-2 flex-shrink-0" fill="currentColor" viewBox="0 0 20 20">
                      <path fill-rule="evenodd" d="M10 18a8 8 0 100-16 8 8 0 000 16zm3.707-9.293a1 1 0 00-1.414-1.414L9 10.586 7.707 9.293a1 1 0 00-1.414 1.414l2 2a1 1 0 001.414 0l4-4z" clip-rule="evenodd"/>
                    </svg>
                    Currently only selected validators can participate - earn your slot
                  </li>
                </ul>
                <button
                  onclick={() => push('/validators/waitlist/join')}
                  class="w-full flex items-center justify-center px-4 py-3 bg-sky-600 text-white rounded-lg hover:bg-sky-700 transition-colors font-semibold group-hover:shadow-md mt-auto"
                >
                  <svg class="w-5 h-5 mr-2" fill="currentColor" viewBox="0 0 24 24">
                    <path d="M12 2L3.5 7v6c0 5.55 3.84 10.74 8.5 12 4.66-1.26 8.5-6.45 8.5-12V7L12 2zm2 5h-3l-1 5h3l-3 7 5-8h-3l2-4z"/>
                  </svg>
                  Join the Waitlist
                </button>
              </div>
            </div>
          </div>

          <!-- Become a Supporter Section (Below the two journey cards) -->
          <div class="mt-6">
            <div class="group relative bg-purple-50 border-2 border-purple-200 rounded-xl overflow-hidden hover:shadow-lg transition-all">
              <div class="absolute inset-0 bg-purple-100 opacity-0 group-hover:opacity-100 transition-opacity"></div>
              <div class="relative p-6">
                <div class="flex items-center mb-4">
                  <div class="flex items-center justify-center w-12 h-12 bg-purple-500 rounded-full mr-4 flex-shrink-0">
                    <svg class="w-6 h-6 text-white" fill="none" stroke="currentColor" viewBox="0 0 24 24">
                      <path stroke-linecap="round" stroke-linejoin="round" stroke-width="2" d="M17 20h5v-2a3 3 0 00-5.356-1.857M17 20H7m10 0v-2c0-.656-.126-1.283-.356-1.857M7 20H2v-2a3 3 0 015.356-1.857M7 20v-2c0-.656.126-1.283.356-1.857m0 0a5.002 5.002 0 019.288 0M15 7a3 3 0 11-6 0 3 3 0 016 0zm6 3a2 2 0 11-4 0 2 2 0 014 0zM7 10a2 2 0 11-4 0 2 2 0 014 0z"></path>
                    </svg>
                  </div>
                  <div>
                    <h3 class="text-xl font-bold text-purple-900 mb-1">Become a Supporter</h3>
                    <p class="text-purple-700 text-sm">Grow the GenLayer community through referrals and earn rewards</p>
                  </div>
                </div>
                <ul class="space-y-2 mb-6">
                  <li class="flex items-center text-sm text-purple-600">
                    <svg class="w-4 h-4 mr-2 flex-shrink-0" fill="currentColor" viewBox="0 0 20 20">
                      <path fill-rule="evenodd" d="M10 18a8 8 0 100-16 8 8 0 000 16zm3.707-9.293a1 1 0 00-1.414-1.414L9 10.586 7.707 9.293a1 1 0 00-1.414 1.414l2 2a1 1 0 001.414 0l4-4z" clip-rule="evenodd"/>
                    </svg>
                    Refer builders and validators to the program
                  </li>
                  <li class="flex items-center text-sm text-purple-600">
                    <svg class="w-4 h-4 mr-2 flex-shrink-0" fill="currentColor" viewBox="0 0 20 20">
                      <path fill-rule="evenodd" d="M10 18a8 8 0 100-16 8 8 0 000 16zm3.707-9.293a1 1 0 00-1.414-1.414L9 10.586 7.707 9.293a1 1 0 00-1.414 1.414l2 2a1 1 0 001.414 0l4-4z" clip-rule="evenodd"/>
                    </svg>
                    Earn 10% of points from every contribution your referrals make
                  </li>
                  <li class="flex items-center text-sm text-purple-600">
                    <svg class="w-4 h-4 mr-2 flex-shrink-0" fill="currentColor" viewBox="0 0 20 20">
                      <path fill-rule="evenodd" d="M10 18a8 8 0 100-16 8 8 0 000 16zm3.707-9.293a1 1 0 00-1.414-1.414L9 10.586 7.707 9.293a1 1 0 00-1.414 1.414l2 2a1 1 0 001.414 0l4-4z" clip-rule="evenodd"/>
                    </svg>
                    Receive 500 Discord XP for each valid referral
                  </li>
                </ul>
                <button
                  onclick={startCreatorJourney}
                  class="w-full flex items-center justify-center px-4 py-3 bg-purple-600 text-white rounded-lg hover:bg-purple-700 transition-colors font-semibold group-hover:shadow-md"
                >
                  <svg class="w-5 h-5 mr-2" fill="none" stroke="currentColor" viewBox="0 0 24 24">
                    <path stroke-linecap="round" stroke-linejoin="round" stroke-width="2" d="M17 20h5v-2a3 3 0 00-5.356-1.857M17 20H7m10 0v-2c0-.656-.126-1.283-.356-1.857M7 20H2v-2a3 3 0 015.356-1.857M7 20v-2c0-.656.126-1.283.356-1.857m0 0a5.002 5.002 0 019.288 0M15 7a3 3 0 11-6 0 3 3 0 016 0zm6 3a2 2 0 11-4 0 2 2 0 014 0zM7 10a2 2 0 11-4 0 2 2 0 014 0z"></path>
                  </svg>
                  Become a Supporter
                </button>
              </div>
            </div>
          </div>
        </div>
      </div>
    {/if}

    <!-- Referrals Card - Full Width -->
    {#if !isValidatorOnly && (!isOwnProfile || hasAnyRole)}
      <div class="bg-purple-50 rounded-lg shadow-sm border border-purple-200 overflow-visible mb-6">
        <!-- Header -->
        <div class="bg-purple-100 px-5 py-3 border-b border-purple-200 flex items-center justify-between">
          <h2 class="text-lg font-semibold text-purple-700 uppercase tracking-wider flex items-center">
            <svg class="w-5 h-5 mr-2 text-purple-600" fill="none" stroke="currentColor" viewBox="0 0 24 24">
              <path stroke-linecap="round" stroke-linejoin="round" stroke-width="2" d="M17 20h5v-2a3 3 0 00-5.356-1.857M17 20H7m10 0v-2c0-.656-.126-1.283-.356-1.857M7 20H2v-2a3 3 0 015.356-1.857M7 20v-2c0-.656.126-1.283.356-1.857m0 0a5.002 5.002 0 019.288 0M15 7a3 3 0 11-6 0 3 3 0 016 0zm6 3a2 2 0 11-4 0 2 2 0 014 0zM7 10a2 2 0 11-4 0 2 2 0 014 0z"></path>
            </svg>
            Referral Program
          </h2>
          {#if !loadingReferrals && referralData && referralData.total_referrals > 5}
            <button
              onclick={() => push('/referrals')}
              class="inline-flex items-center text-sm font-medium text-purple-700 hover:text-purple-900 group"
            >
              View all
              <svg class="w-4 h-4 ml-1 group-hover:translate-x-0.5 transition-transform" fill="none" stroke="currentColor" viewBox="0 0 24 24">
                <path stroke-linecap="round" stroke-linejoin="round" stroke-width="2" d="M13 7l5 5m0 0l-5 5m5-5H6"></path>
              </svg>
            </button>
          {/if}
        </div>

        <!-- Content -->
        <div class="p-6">
          {#if loadingReferrals || (referralData && (referralData.total_referrals > 0 || !isOwnProfile))}
            <!-- Metrics Grid - 3 columns (hide for own profile with 0 referrals) -->
            <div class="grid grid-cols-3 gap-3 mb-4">
              <!-- Total Referrals Container -->
              <div class="bg-white border border-gray-200 rounded-lg p-3">
                <div class="flex items-center">
                  <div class="flex-shrink-0 p-2.5 rounded-lg bg-purple-100 text-purple-600 mr-3">
                    <svg class="w-5 h-5" fill="none" stroke="currentColor" viewBox="0 0 24 24">
                      <path stroke-linecap="round" stroke-linejoin="round" stroke-width="2" d="M17 20h5v-2a3 3 0 00-5.356-1.857M17 20H7m10 0v-2c0-.656-.126-1.283-.356-1.857M7 20H2v-2a3 3 0 015.356-1.857M7 20v-2c0-.656.126-1.283.356-1.857m0 0a5.002 5.002 0 019.288 0M15 7a3 3 0 11-6 0 3 3 0 016 0zm6 3a2 2 0 11-4 0 2 2 0 014 0zM7 10a2 2 0 11-4 0 2 2 0 014 0z"></path>
                    </svg>
                  </div>
                  <div class="flex-1">
                    <p class="text-sm text-gray-500">Total Referrals</p>
                    <p class="text-xl font-bold text-gray-900">
                      {#if loadingReferrals}
                        <span class="text-gray-400">...</span>
                      {:else}
                        {referralData?.total_referrals || 0}
                      {/if}
                    </p>
                  </div>
                </div>
              </div>

              <!-- Builder Referral Points Container -->
              <div class="bg-white border border-gray-200 rounded-lg p-3">
                <div class="flex items-center">
                  <div class="flex-shrink-0 p-2.5 rounded-lg bg-orange-100 mr-3">
                    <Icons name="builder" size="md" className="text-orange-600" />
                  </div>
                  <div class="flex-1">
                    <div class="flex items-center gap-1.5">
                      <p class="text-sm text-gray-500">Builder Referral Points</p>
                      <div class="relative group">
                        <svg class="w-4 h-4 text-gray-400 hover:text-gray-600 cursor-help" fill="none" stroke="currentColor" viewBox="0 0 24 24">
                          <path stroke-linecap="round" stroke-linejoin="round" stroke-width="2" d="M8.228 9c.549-1.165 2.03-2 3.772-2 2.21 0 4 1.343 4 3 0 1.4-1.278 2.575-3.006 2.907-.542.104-.994.54-.994 1.093m0 3h.01M21 12a9 9 0 11-18 0 9 9 0 0118 0z"></path>
                        </svg>
                        <div class="absolute bottom-full left-1/2 transform -translate-x-1/2 mb-2 px-3 py-2 bg-gray-900 text-white text-xs rounded opacity-0 group-hover:opacity-100 transition-opacity pointer-events-none z-10 w-[260px]">
                          <div class="text-center">Points earned from referrals' builder contributions</div>
                          <div class="absolute top-full left-1/2 transform -translate-x-1/2 -mt-1">
                            <div class="border-4 border-transparent border-t-gray-900"></div>
                          </div>
                        </div>
                      </div>
                    </div>
                    <p class="text-xl font-bold text-gray-900">
                      {#if loadingReferrals}
                        <span class="text-gray-400">...</span>
                      {:else}
                        {referralData?.builder_points || 0}
                      {/if}
                    </p>
                  </div>
                </div>
              </div>

              <!-- Validator Referral Points Container -->
              <div class="bg-white border border-gray-200 rounded-lg p-3">
                <div class="flex items-center">
                  <div class="flex-shrink-0 p-2.5 rounded-lg bg-blue-100 mr-3">
                    <Icons name="validator" size="md" className="text-blue-600" />
                  </div>
                  <div class="flex-1">
                    <div class="flex items-center gap-1.5">
                      <p class="text-sm text-gray-500">Validator Referral Points</p>
                      <div class="relative group">
                        <svg class="w-4 h-4 text-gray-400 hover:text-gray-600 cursor-help" fill="none" stroke="currentColor" viewBox="0 0 24 24">
                          <path stroke-linecap="round" stroke-linejoin="round" stroke-width="2" d="M8.228 9c.549-1.165 2.03-2 3.772-2 2.21 0 4 1.343 4 3 0 1.4-1.278 2.575-3.006 2.907-.542.104-.994.54-.994 1.093m0 3h.01M21 12a9 9 0 11-18 0 9 9 0 0118 0z"></path>
                        </svg>
                        <div class="absolute bottom-full left-1/2 transform -translate-x-1/2 mb-2 px-3 py-2 bg-gray-900 text-white text-xs rounded opacity-0 group-hover:opacity-100 transition-opacity pointer-events-none z-10 w-[260px]">
                          <div class="text-center">Points earned from referrals' validator contributions</div>
                          <div class="absolute top-full left-1/2 transform -translate-x-1/2 -mt-1">
                            <div class="border-4 border-transparent border-t-gray-900"></div>
                          </div>
                        </div>
                      </div>
                    </div>
                    <p class="text-xl font-bold text-gray-900">
                      {#if loadingReferrals}
                        <span class="text-gray-400">...</span>
                      {:else}
                        {referralData?.validator_points || 0}
                      {/if}
                    </p>
                  </div>
                </div>
              </div>
            </div>
          {/if}

          {#if isOwnProfile && !loadingReferrals}
            <!-- Referral link section - always show for own profile -->
            {#if !referralData || referralData.total_referrals === 0}
              <div class="flex flex-col lg:flex-row gap-6 items-start">
                <!-- Image -->
                <div class="w-full lg:w-1/3 flex-shrink-0">
                  <img src="/assets/builders_program.png" alt="Builder Program" class="w-full rounded-lg max-w-sm mx-auto" />
                </div>

                <!-- Text and Action -->
                <div class="w-full lg:w-2/3 space-y-4">
                  <p class="text-gray-700">
                    For each builder referred who submits at least one contribution, the referrer receives 10% of the points that builder earns permanently. In addition, referrers receive 500 Discord XP for each valid referral.
                  </p>
                  <p class="text-gray-700 font-bold italic">
                    Share the image with your referral link on X to be eligible for the $1000 raffle.
                  </p>
                  <div class="flex justify-start" style="overflow: visible;">
                    <ReferralSection />
                  </div>
                </div>
              </div>
            {:else}
              <div class="flex justify-start" style="overflow: visible;">
                <ReferralSection />
              </div>
            {/if}
          {/if}

          <!-- Table with referrals (only show for own profile when user has referrals) -->
          {#if isOwnProfile && !loadingReferrals && referralData && referralData.referrals && referralData.total_referrals > 0}
            <div class="mt-6">
              <h3 class="text-lg font-semibold text-gray-900 mb-4">Last Referrals</h3>
              <div class="overflow-x-auto">
                <table class="min-w-full divide-y divide-gray-200">
                  <thead class="bg-gray-50">
                    <tr>
                      <th scope="col" class="px-6 py-3 text-left text-xs font-medium text-gray-500 uppercase tracking-wider">
                        Participant
                      </th>
                      <th scope="col" class="px-6 py-3 text-left text-xs font-medium text-gray-500 uppercase tracking-wider">
                        Builder Points Earned
                      </th>
                      <th scope="col" class="px-6 py-3 text-left text-xs font-medium text-gray-500 uppercase tracking-wider">
                        Validator Points Earned
                      </th>
                      <th scope="col" class="px-6 py-3 text-left text-xs font-medium text-gray-500 uppercase tracking-wider">
                        Joined Date
                      </th>
                    </tr>
                  </thead>
                  <tbody class="bg-white divide-y divide-gray-200">
                    {#each referralData.referrals.slice().sort((a, b) => new Date(b.created_at) - new Date(a.created_at)).slice(0, 5) as referral, i}
                      <tr class={i % 2 === 0 ? 'bg-white' : 'bg-gray-50'}>
                        <td class="px-6 py-4 whitespace-nowrap">
                          <div class="flex items-center">
                            <div class="flex-shrink-0 mr-3">
                              <Avatar
                                user={referral}
                                size="sm"
                                clickable={true}
                              />
                            </div>
                            <div>
                              <button
                                onclick={() => push(`/participant/${referral.address}`)}
                                class="text-sm font-medium text-gray-900 hover:text-purple-600 transition-colors"
                              >
                                {referral.name || 'Anonymous'}
                              </button>
                              <div class="text-sm text-gray-500">
                                {referral.address.slice(0, 6)}...{referral.address.slice(-4)}
                              </div>
                            </div>
                          </div>
                        </td>
                        <td class="px-6 py-4 whitespace-nowrap">
                          <div class="flex flex-col gap-1">
                            {#if referral.builder_contribution_points > 0}
                              <div class="inline-flex items-center gap-1">
                                <span class="text-sm text-gray-600">{referral.builder_contribution_points.toLocaleString()}</span>
                                <span class="text-gray-400">→</span>
                                <span class="inline-flex items-center px-2 py-0.5 rounded-full text-xs font-medium bg-orange-100 text-orange-800">
                                  +{Math.round(referral.builder_contribution_points * 0.1)}
                                </span>
                              </div>
                            {:else}
                              <span class="text-sm text-gray-400">—</span>
                            {/if}
                          </div>
                        </td>
                        <td class="px-6 py-4 whitespace-nowrap">
                          <div class="flex flex-col gap-1">
                            {#if referral.validator_contribution_points > 0}
                              <div class="inline-flex items-center gap-1">
                                <span class="text-sm text-gray-600">{referral.validator_contribution_points.toLocaleString()}</span>
                                <span class="text-gray-400">→</span>
                                <span class="inline-flex items-center px-2 py-0.5 rounded-full text-xs font-medium bg-blue-100 text-blue-800">
                                  +{Math.round(referral.validator_contribution_points * 0.1)}
                                </span>
                              </div>
                            {:else}
                              <span class="text-sm text-gray-400">—</span>
                            {/if}
                          </div>
                        </td>
                        <td class="px-6 py-4 whitespace-nowrap text-sm text-gray-500">
                          {new Date(referral.created_at).toLocaleDateString('en-US', { month: 'short', day: 'numeric', year: 'numeric' })}
                        </td>
                      </tr>
                    {/each}
                  </tbody>
                </table>
              </div>
            </div>
          {/if}
        </div>
      </div>
    {/if}

    {#if isValidatorOnly}
      <!-- Simple message for validators without accounts -->
      <div class="bg-gray-50 border border-gray-200 rounded-lg p-6 mb-6 text-center">
        <svg class="mx-auto h-12 w-12 text-gray-400" fill="none" viewBox="0 0 24 24" stroke="currentColor">
          <path stroke-linecap="round" stroke-linejoin="round" stroke-width="2" d="M12 4.354a4 4 0 110 5.292M15 21H3v-1a6 6 0 0112 0v1zm0 0h6v-1a6 6 0 00-9-5.197M13 7a4 4 0 11-8 0 4 4 0 018 0z" />
        </svg>
        <h3 class="mt-2 text-sm font-medium text-gray-900">No Account Found</h3>
        <p class="mt-1 text-sm text-gray-500">This validator has not created an account yet.</p>
      </div>
    {/if}
  {:else}
    <div class="bg-yellow-50 border border-yellow-200 text-yellow-700 px-4 py-3 rounded">
      Participant not found
    </div>
  {/if}
</div><|MERGE_RESOLUTION|>--- conflicted
+++ resolved
@@ -52,14 +52,9 @@
   let isRefreshingBalance = $state(false);
   let isClaimingBuilderBadge = $state(false);
   let hasCalledComplete = $state(false);
-<<<<<<< HEAD
-  
-=======
-  let showSuccessNotification = $state(false);
   let referralData = $state(null);
   let loadingReferrals = $state(false);
 
->>>>>>> 0c175542
   // Check if this is the current user's profile
   let isOwnProfile = $derived(
     $authState.isAuthenticated && 
