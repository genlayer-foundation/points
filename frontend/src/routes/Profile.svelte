<script>
  import { onMount } from 'svelte';
  import { push } from 'svelte-spa-router';
  import { getCurrentUser, updateUserProfile } from '../lib/api';
  import { authState } from '../lib/auth';
  import { userStore } from '../lib/userStore';
  import { getValidatorBalance } from '../lib/blockchain';
  import { journeyAPI } from '../lib/api';
  import Icon from '../components/Icons.svelte';
  
  let user = $state(null);
  let name = $state('');
  let nodeVersion = $state('');
  let isSaving = $state(false);
  let error = $state('');
  let balance = $state(null);
  let loadingBalance = $state(false);
  let showValidatorJourney = $state(false);
  let showBuilderJourney = $state(false);
  let isCompletingJourney = $state(false);
<<<<<<< HEAD
  let showJourneyConfirm = $state(null); // 'validator' or 'builder'
  let journeySuccessMessage = $state('');
=======
  let authChecked = $state(false);
>>>>>>> 7b5b6276
  
  // Track if any field has changed
  let hasChanges = $derived(user && (
    name !== (user.name || '') || 
    (user.validator && nodeVersion !== (user.validator?.node_version || ''))
  ));
  
  // Format date helper
  function formatDate(dateStr) {
    if (!dateStr) return '';
    const date = new Date(dateStr);
    return date.toLocaleDateString('en-US', { 
      year: 'numeric', 
      month: 'short', 
      day: 'numeric' 
    });
  }
  
  // Load user data when authenticated
  async function loadUserData() {
    if (!$authState.isAuthenticated) {
      user = null;
      authChecked = true;
      return;
    }
    
    try {
      const userData = await getCurrentUser();
      user = userData;
      name = userData.name || '';
      nodeVersion = userData.validator?.node_version || '';
      
      // Check for journey success message
      const journeySuccess = sessionStorage.getItem('journeySuccess');
      if (journeySuccess) {
        journeySuccessMessage = journeySuccess;
        sessionStorage.removeItem('journeySuccess');
        // Auto-hide after 5 seconds
        setTimeout(() => {
          journeySuccessMessage = '';
        }, 5000);
      }
      
      // Fetch validator balance if user has an address
      if (userData.address) {
        loadingBalance = true;
        try {
          balance = await getValidatorBalance(userData.address);
        } catch (err) {
          console.error('Failed to fetch balance:', err);
        } finally {
          loadingBalance = false;
        }
      }
    } catch (err) {
      error = 'Failed to load profile';
      console.error('Error loading profile:', err);
    } finally {
      authChecked = true;
    }
  }
  
  // React to auth state changes
  $effect(() => {
    loadUserData();
  });
  
  onMount(async () => {
    // Give auth state a moment to initialize
    await new Promise(resolve => setTimeout(resolve, 100));
    loadUserData();
  });
  
  async function handleSave() {
    if (!hasChanges) return;
    
    error = '';
    isSaving = true;
    
    try {
      const updateData = { name };
      // Only include node_version if it has changed
      if (nodeVersion !== (user.validator?.node_version || '')) {
        updateData.node_version = nodeVersion;
      }
      
      const updatedUser = await updateUserProfile(updateData);
      // Update the user store with new data
      userStore.updateUser({ 
        name,
        validator: { 
          ...user.validator,
          node_version: nodeVersion 
        }
      });
      // Store success message in sessionStorage to show on profile page
      sessionStorage.setItem('profileUpdateSuccess', 'Profile updated successfully!');
      // Redirect to public profile
      push(`/participant/${$authState.address}`);
    } catch (err) {
      error = err.message || 'Failed to update profile';
      isSaving = false;
    }
  }
  
  function handleCancel() {
    // Go back to public profile without saving
    push(`/participant/${$authState.address}`);
  }
  
  async function startValidatorJourney() {
    showJourneyConfirm = 'validator';
  }
  
  async function startBuilderJourney() {
    showJourneyConfirm = 'builder';
  }
  
  async function confirmJourney(type) {
    if (type === 'validator') {
      await completeValidatorJourney();
    } else if (type === 'builder') {
      await completeBuilderJourney();
    }
    showJourneyConfirm = null;
    
    // Scroll to the relevant profile section after a short delay
    setTimeout(() => {
      const element = document.querySelector(`[data-profile-type="${type}"]`);
      if (element) {
        element.scrollIntoView({ behavior: 'smooth', block: 'center' });
      }
    }, 100);
  }
  
  async function completeValidatorJourney() {
    error = '';
    isCompletingJourney = true;
    
    try {
      const response = await journeyAPI.completeValidatorJourney();
      // Reload user data to get updated badges
      const userData = await getCurrentUser();
      user = userData;
      showValidatorJourney = false;
      // Show success message in a nicer way
      sessionStorage.setItem('journeySuccess', 'Validator waitlist badge awarded! +20 points earned.');
    } catch (err) {
      error = err.response?.data?.error || 'Failed to complete journey';
    } finally {
      isCompletingJourney = false;
    }
  }
  
  async function completeBuilderJourney() {
    error = '';
    isCompletingJourney = true;
    
    try {
      const response = await journeyAPI.completeBuilderJourney();
      // Reload user data to get updated badges
      const userData = await getCurrentUser();
      user = userData;
      showBuilderJourney = false;
      // Show success message in a nicer way
      sessionStorage.setItem('journeySuccess', 'Builder welcome badge awarded! +20 points earned.');
    } catch (err) {
      error = err.response?.data?.error || 'Failed to complete journey';
    } finally {
      isCompletingJourney = false;
    }
  }
</script>

<div class="space-y-6">
  <!-- Header with title and buttons -->
  <div class="flex justify-between items-center">
    <h1 class="text-2xl font-bold text-gray-900">Edit Profile</h1>
    <div class="flex gap-2">
      <button
        onclick={handleSave}
        disabled={isSaving || !hasChanges}
        class="px-4 py-2 bg-blue-600 text-white rounded-md hover:bg-blue-700 disabled:opacity-50 disabled:cursor-not-allowed transition-colors text-sm"
      >
        {isSaving ? 'Saving...' : 'Save Changes'}
      </button>
      <button
        onclick={handleCancel}
        disabled={isSaving}
        class="px-4 py-2 bg-gray-200 text-gray-700 rounded-md hover:bg-gray-300 disabled:opacity-50 disabled:cursor-not-allowed transition-colors text-sm"
      >
        Cancel
      </button>
    </div>
  </div>

  {#if error}
    <div class="bg-red-100 border border-red-400 text-red-700 px-4 py-3 rounded">
      {error}
    </div>
  {/if}
  
  {#if journeySuccessMessage}
    <div class="bg-green-100 border border-green-400 text-green-700 px-4 py-3 rounded flex items-center justify-between">
      <div class="flex items-center">
        <Icon name="star" className="mr-2" />
        <span>{journeySuccessMessage}</span>
      </div>
      <button 
        onclick={() => journeySuccessMessage = ''}
        class="text-green-700 hover:text-green-900"
      >
        <svg class="w-4 h-4" fill="currentColor" viewBox="0 0 20 20">
          <path fill-rule="evenodd" d="M4.293 4.293a1 1 0 011.414 0L10 8.586l4.293-4.293a1 1 0 111.414 1.414L11.414 10l4.293 4.293a1 1 0 01-1.414 1.414L10 11.414l-4.293 4.293a1 1 0 01-1.414-1.414L8.586 10 4.293 5.707a1 1 0 010-1.414z" clip-rule="evenodd"/>
        </svg>
      </button>
    </div>
  {/if}

  {#if user}
    <!-- Basic Information -->
    <div class="bg-white shadow rounded-lg p-6">
      <h2 class="text-lg font-semibold text-gray-900 mb-4">Basic Information</h2>
      
      <div class="grid grid-cols-1 md:grid-cols-2 gap-4">
        <div>
          <label class="block text-sm font-medium text-gray-700 mb-1">Wallet Address</label>
          <p class="text-gray-900 font-mono text-sm break-all bg-gray-50 px-3 py-2 rounded">{user.address || 'Not connected'}</p>
        </div>
        
        {#if user.address}
          <div>
            <label class="block text-sm font-medium text-gray-700 mb-1">Balance</label>
            {#if loadingBalance}
              <p class="text-gray-500 bg-gray-50 px-3 py-2 rounded">Loading...</p>
            {:else if balance}
              <p class="text-gray-900 font-mono text-sm bg-gray-50 px-3 py-2 rounded">{balance.formatted} GEN</p>
            {:else}
              <p class="text-gray-500 bg-gray-50 px-3 py-2 rounded">Unable to fetch</p>
            {/if}
          </div>
        {/if}
      </div>
      
      <div class="mt-4">
        <label for="name" class="block text-sm font-medium text-gray-700 mb-1">Display Name</label>
        <input
          id="name"
          type="text"
          bind:value={name}
          class="w-full md:w-1/2 px-3 py-2 border border-gray-300 rounded-md focus:outline-none focus:ring-2 focus:ring-blue-500"
          placeholder="Enter your display name"
          disabled={isSaving}
        />
        <p class="mt-1 text-xs text-gray-500">This name will be displayed on leaderboards and profiles</p>
      </div>
      
      {#if user.validator && !showValidatorJourney && !showBuilderJourney}
        <div class="mt-6 pt-6 border-t border-gray-200">
          <label for="nodeVersion" class="block text-sm font-medium text-gray-700 mb-2">
            Node Version
          </label>
          
          {#if user?.validator?.target_version}
            {#if user?.validator?.matches_target}
              <div class="bg-green-50 border border-green-200 rounded-md p-2 mb-2 text-sm">
                <span class="text-green-800">✓ Up to date with target {user.validator.target_version}</span>
              </div>
            {:else}
              <div class="bg-yellow-50 border border-yellow-200 rounded-md p-2 mb-2 text-sm">
                <span class="text-yellow-800">⚠ Update to {user.validator.target_version}</span>
              </div>
            {/if}
          {/if}
          
          <input
            id="nodeVersion"
            type="text"
            bind:value={nodeVersion}
            class="w-full md:w-1/2 px-3 py-2 border border-gray-300 rounded-md focus:outline-none focus:ring-2 focus:ring-blue-500"
            placeholder="e.g., 0.3.9"
            disabled={isSaving}
          />
          <p class="mt-1 text-xs text-gray-500">Enter your current GenLayer node version</p>
        </div>
      {/if}
      
      {#if user.leaderboard_entry}
        <div class="mt-6 pt-6 border-t border-gray-200">
          <h3 class="text-sm font-medium text-gray-900 mb-3">Global Stats</h3>
          <div class="grid grid-cols-2 gap-4 max-w-sm">
            <div class="bg-gray-50 rounded-md p-3">
              <p class="text-2xl font-bold text-gray-900">{user.leaderboard_entry.total_points || 0}</p>
              <p class="text-xs text-gray-600">Total Points</p>
            </div>
            <div class="bg-gray-50 rounded-md p-3">
              <p class="text-2xl font-bold text-gray-900">#{user.leaderboard_entry.rank || '—'}</p>
              <p class="text-xs text-gray-600">Global Rank</p>
            </div>
          </div>
        </div>
      {/if}
    </div>
    
    <!-- Active Journey Cards -->
    {#if user.has_validator_waitlist && !user.validator}
      <div class="bg-gradient-to-r from-sky-50 to-sky-100 shadow rounded-lg p-6 border border-sky-300">
        <div class="flex items-center justify-between">
          <div>
            <h2 class="text-lg font-semibold text-sky-900 mb-2 flex items-center">
              <Icon name="lightning" className="mr-2 text-sky-600" />
              Validator Journey
            </h2>
            <p class="text-sm text-sky-700">You're on the waitlist! Complete tasks to move up the ranks.</p>
          </div>
          <div class="text-right">
            <div class="inline-flex items-center px-3 py-1 rounded-full bg-sky-200 text-sky-900 text-xs font-medium">
              Waitlist Position: Coming Soon
            </div>
          </div>
        </div>
      </div>
    {/if}
    
    {#if user.has_builder_welcome && !user.builder}
      <div class="bg-gradient-to-r from-orange-50 to-orange-100 shadow rounded-lg p-6 border border-orange-300">
        <div class="flex items-center justify-between">
          <div>
            <h2 class="text-lg font-semibold text-orange-900 mb-2 flex items-center">
              <Icon name="lightning" className="mr-2 text-orange-600" />
              Builder Journey
            </h2>
            <p class="text-sm text-orange-700">Journey started! Deploy contracts to unlock your full builder profile.</p>
          </div>
          <div class="text-right">
            <div class="inline-flex items-center px-3 py-1 rounded-full bg-orange-200 text-orange-900 text-xs font-medium">
              Next: Deploy Contract
            </div>
          </div>
        </div>
      </div>
    {/if}
    
    <!-- Validator Profile -->
    {#if !showValidatorJourney && !showBuilderJourney}
      {#if user.validator}
        <div class="bg-sky-100 shadow rounded-lg p-6 border border-sky-300" data-profile-type="validator">
          <h2 class="text-lg font-semibold text-sky-900 mb-4 flex items-center">
            <Icon name="validator" className="mr-2 text-sky-700" />
            Validator Profile
          </h2>
          <div class="text-sm text-sky-800">
            <p>You're running a validator node! Keep it up.</p>
            {#if user.validator.total_points}
              <p class="mt-1">Total Points: <span class="font-bold text-sky-900">{user.validator.total_points}</span></p>
            {/if}
            {#if user.validator.rank}
              <p>Validator Rank: <span class="font-bold text-sky-900">#{user.validator.rank}</span></p>
            {/if}
          </div>
        </div>
      {:else if user.has_validator_waitlist}
        <div class="bg-sky-100 shadow rounded-lg p-6 border border-sky-300" data-profile-type="validator">
          <h2 class="text-lg font-semibold text-sky-900 mb-4 flex items-center">
            <Icon name="validator" className="mr-2 text-sky-700" />
            Validator Profile
          </h2>
          <p class="text-sm text-sky-800">You're on the waitlist! Keep earning points to become a validator.</p>
          <div class="mt-3 inline-flex items-center px-2 py-1 rounded-full bg-sky-200 text-sky-900 text-xs">
            <Icon name="star" size="xs" className="mr-1" />
            +20 Points Earned
          </div>
        </div>
      {:else}
        <div class="bg-sky-50 shadow rounded-lg p-6 border border-sky-200">
          <h2 class="text-lg font-semibold text-sky-900 mb-4 flex items-center">
            <Icon name="validator" className="mr-2 text-sky-500" />
            Validator Profile
          </h2>
          <p class="text-sm text-sky-700 mb-2">Want to become a GenLayer Validator? Join the waitlist, start earning points, and climb the ranks.</p>
          <p class="text-sm text-sky-700 mb-4">Top contributors will be invited to run nodes on Testnet Asimov.</p>
          <button
            onclick={startValidatorJourney}
            class="px-3 py-1.5 bg-sky-600 text-white rounded text-sm hover:bg-sky-700 transition-colors"
          >
            Start Validator Journey →
          </button>
        </div>
      {/if}
      
      <!-- Builder Profile -->
      {#if user.builder}
        <div class="bg-orange-100 shadow rounded-lg p-6 border border-orange-300" data-profile-type="builder">
          <h2 class="text-lg font-semibold text-orange-900 mb-4 flex items-center">
            <Icon name="builder" className="mr-2 text-orange-700" />
            Builder Profile
          </h2>
          <div class="text-sm text-orange-800">
            <p>You're building on GenLayer! Keep creating.</p>
            {#if user.builder.total_points}
              <p class="mt-1">Total Points: <span class="font-bold text-orange-900">{user.builder.total_points}</span></p>
            {/if}
            {#if user.builder.rank}
              <p>Builder Rank: <span class="font-bold text-orange-900">#{user.builder.rank}</span></p>
            {/if}
          </div>
        </div>
      {:else if user.has_builder_welcome}
        <div class="bg-orange-100 shadow rounded-lg p-6 border border-orange-300" data-profile-type="builder">
          <h2 class="text-lg font-semibold text-orange-900 mb-4 flex items-center">
            <Icon name="builder" className="mr-2 text-orange-700" />
            Builder Profile
          </h2>
          <p class="text-sm text-orange-800">You've started building! Keep deploying contracts to level up.</p>
          <div class="mt-3 inline-flex items-center px-2 py-1 rounded-full bg-orange-200 text-orange-900 text-xs">
            <Icon name="star" size="xs" className="mr-1" />
            +20 Points Earned
          </div>
        </div>
      {:else}
        <div class="bg-orange-50 shadow rounded-lg p-6 border border-orange-200">
          <h2 class="text-lg font-semibold text-orange-900 mb-4 flex items-center">
            <Icon name="builder" className="mr-2 text-orange-500" />
            Builder Profile
          </h2>
          <p class="text-sm text-orange-700 mb-2">Start building on GenLayer. Deploy contracts, earn points, and join our growing developer community.</p>
          <p class="text-sm text-orange-700 mb-4">Top contributors get special rewards.</p>
          <button
            onclick={startBuilderJourney}
            class="px-3 py-1.5 bg-orange-600 text-white rounded text-sm hover:bg-orange-700 transition-colors"
          >
            Start Builder Journey →
          </button>
        </div>
      {/if}
      
      <!-- Steward Profile -->
      {#if user.steward}
        <div class="bg-green-100 shadow rounded-lg p-6 border border-green-300">
          <h2 class="text-lg font-semibold text-green-900 mb-4 flex items-center">
            <Icon name="steward" className="mr-2 text-green-700" />
            Steward Profile
          </h2>
          <div class="text-sm">
            <p class="text-green-800 font-medium">
              Thanks for keeping things running smoothly around here 🛡️
            </p>
            <p class="text-gray-700 mt-2">
              Your steward profile is active. You have access to review and manage community submissions.
            </p>
            <p class="text-xs text-green-700 mt-3">Profile created: {formatDate(user.steward.created_at)}</p>
          </div>
        </div>
      {:else}
        <div class="bg-green-50 shadow rounded-lg p-6 border border-green-200">
          <h2 class="text-lg font-semibold text-green-900 mb-4 flex items-center">
            <Icon name="steward" className="mr-2 text-green-600" />
            Steward Profile
          </h2>
          <p class="text-sm text-green-700 mb-2">Steward positions are earned through exceptional contribution.</p>
          <p class="text-sm text-green-700">Keep building, validating, and supporting the community to unlock this role.</p>
        </div>
      {/if}
    {/if}
    
    <!-- Journey Detail Views -->
    {#if showValidatorJourney}
      <div class="bg-white shadow rounded-lg p-6">
        <div class="flex items-center justify-between mb-4">
          <h2 class="text-lg font-semibold text-gray-900">Validator Journey</h2>
          <button
            onclick={() => showValidatorJourney = false}
            class="text-gray-400 hover:text-gray-600"
          >
            <svg class="w-5 h-5" fill="none" stroke="currentColor" viewBox="0 0 24 24">
              <path stroke-linecap="round" stroke-linejoin="round" stroke-width="2" d="M6 18L18 6M6 6l12 12"/>
            </svg>
          </button>
        </div>
        
        <p class="text-gray-600 mb-4">Complete the interest form to join the validator waitlist and earn 20 points!</p>
        
        <div class="bg-sky-50 border border-sky-200 rounded-lg p-4 mb-4">
          <h3 class="font-medium text-sky-900 mb-2">Requirements:</h3>
          <ul class="space-y-2 text-sm text-sky-700">
            <li class="flex items-start">
              <svg class="w-4 h-4 text-sky-500 mt-0.5 mr-2" fill="currentColor" viewBox="0 0 20 20">
                <path fill-rule="evenodd" d="M10 18a8 8 0 100-16 8 8 0 000 16zm3.707-9.293a1 1 0 00-1.414-1.414L9 10.586 7.707 9.293a1 1 0 00-1.414 1.414l2 2a1 1 0 001.414 0l4-4z" clip-rule="evenodd"/>
              </svg>
              Complete the validator interest form
            </li>
            <li class="flex items-start">
              <svg class="w-4 h-4 text-sky-500 mt-0.5 mr-2" fill="currentColor" viewBox="0 0 20 20">
                <path fill-rule="evenodd" d="M10 18a8 8 0 100-16 8 8 0 000 16zm3.707-9.293a1 1 0 00-1.414-1.414L9 10.586 7.707 9.293a1 1 0 00-1.414 1.414l2 2a1 1 0 001.414 0l4-4z" clip-rule="evenodd"/>
              </svg>
              Provide your technical background
            </li>
            <li class="flex items-start">
              <svg class="w-4 h-4 text-sky-500 mt-0.5 mr-2" fill="currentColor" viewBox="0 0 20 20">
                <path fill-rule="evenodd" d="M10 18a8 8 0 100-16 8 8 0 000 16zm3.707-9.293a1 1 0 00-1.414-1.414L9 10.586 7.707 9.293a1 1 0 00-1.414 1.414l2 2a1 1 0 001.414 0l4-4z" clip-rule="evenodd"/>
              </svg>
              Join the validator waitlist
            </li>
          </ul>
        </div>
        
        <button
          onclick={completeValidatorJourney}
          disabled={isCompletingJourney}
          class="w-full px-4 py-2 bg-sky-600 text-white rounded-md hover:bg-sky-700 disabled:opacity-50 disabled:cursor-not-allowed transition-colors"
        >
          {isCompletingJourney ? 'Processing...' : 'Complete Validator Journey (Demo)'}
        </button>
      </div>
    {/if}
    
    {#if showBuilderJourney}
      <div class="bg-white shadow rounded-lg p-6">
        <div class="flex items-center justify-between mb-4">
          <h2 class="text-lg font-semibold text-gray-900">Builder Journey</h2>
          <button
            onclick={() => showBuilderJourney = false}
            class="text-gray-400 hover:text-gray-600"
          >
            <svg class="w-5 h-5" fill="none" stroke="currentColor" viewBox="0 0 24 24">
              <path stroke-linecap="round" stroke-linejoin="round" stroke-width="2" d="M6 18L18 6M6 6l12 12"/>
            </svg>
          </button>
        </div>
        
        <p class="text-gray-600 mb-4">Deploy your first smart contract to earn the Builder Initiate badge and 20 points!</p>
        
        <div class="bg-orange-50 border border-orange-200 rounded-lg p-4 mb-4">
          <h3 class="font-medium text-orange-900 mb-2">Requirements:</h3>
          <ul class="space-y-2 text-sm text-orange-700">
            <li class="flex items-start">
              <svg class="w-4 h-4 text-orange-500 mt-0.5 mr-2" fill="currentColor" viewBox="0 0 20 20">
                <path fill-rule="evenodd" d="M10 18a8 8 0 100-16 8 8 0 000 16zm3.707-9.293a1 1 0 00-1.414-1.414L9 10.586 7.707 9.293a1 1 0 00-1.414 1.414l2 2a1 1 0 001.414 0l4-4z" clip-rule="evenodd"/>
              </svg>
              Deploy a smart contract using GenLayer Studio
            </li>
            <li class="flex items-start">
              <svg class="w-4 h-4 text-orange-500 mt-0.5 mr-2" fill="currentColor" viewBox="0 0 20 20">
                <path fill-rule="evenodd" d="M10 18a8 8 0 100-16 8 8 0 000 16zm3.707-9.293a1 1 0 00-1.414-1.414L9 10.586 7.707 9.293a1 1 0 00-1.414 1.414l2 2a1 1 0 001.414 0l4-4z" clip-rule="evenodd"/>
              </svg>
              Complete the builder tutorial
            </li>
          </ul>
        </div>
        
        <div class="bg-yellow-50 border border-yellow-200 rounded-md p-3 mb-4">
          <p class="text-xs text-yellow-700">
            <strong>Note:</strong> Builder tools are coming soon. For now, you can manually claim your initiate badge to get started!
          </p>
        </div>
        
        <button
          onclick={completeBuilderJourney}
          disabled={isCompletingJourney}
          class="w-full px-4 py-2 bg-orange-600 text-white rounded-md hover:bg-orange-700 disabled:opacity-50 disabled:cursor-not-allowed transition-colors"
        >
          {isCompletingJourney ? 'Processing...' : 'Claim Builder Initiate Badge (Demo)'}
        </button>
      </div>
    {/if}
    
  {:else if !authChecked}
    <div class="bg-white shadow rounded-lg p-8">
      <div class="text-center">
        <div class="animate-spin rounded-full h-10 w-10 border-b-2 border-blue-600 mx-auto"></div>
        <p class="text-gray-500 mt-4">Loading profile...</p>
      </div>
    </div>
  {:else if !$authState.isAuthenticated}
    <div class="bg-white shadow rounded-lg p-8">
      <div class="text-center">
        <svg class="mx-auto h-12 w-12 text-gray-400 mb-4" fill="none" viewBox="0 0 24 24" stroke="currentColor">
          <path stroke-linecap="round" stroke-linejoin="round" stroke-width="2" d="M12 15v2m-6 4h12a2 2 0 002-2v-6a2 2 0 00-2-2H6a2 2 0 00-2 2v6a2 2 0 002 2zm10-10V7a4 4 0 00-8 0v4h8z" />
        </svg>
        <h3 class="text-lg font-medium text-gray-900 mb-2">Authentication Required</h3>
        <p class="text-gray-500 mb-4">Please connect your wallet to edit your profile.</p>
        <button
          onclick={() => push('/')}
          class="px-4 py-2 bg-primary-600 text-white rounded-md hover:bg-primary-700"
        >
          Go to Dashboard
        </button>
      </div>
    </div>
  {/if}
  
  <!-- Journey Confirmation Modal -->
  {#if showJourneyConfirm}
    <div class="fixed inset-0 bg-gray-600 bg-opacity-50 flex items-center justify-center z-50">
      <div class="bg-white rounded-lg shadow-xl p-6 max-w-md w-full mx-4">
        <div class="flex items-center mb-4">
          {#if showJourneyConfirm === 'validator'}
            <Icon name="validator" className="mr-3 text-sky-500" size="lg" />
            <h2 class="text-xl font-semibold text-gray-900">Start Validator Journey?</h2>
          {:else}
            <Icon name="builder" className="mr-3 text-orange-500" size="lg" />
            <h2 class="text-xl font-semibold text-gray-900">Start Builder Journey?</h2>
          {/if}
        </div>
        
        <div class="mb-6">
          {#if showJourneyConfirm === 'validator'}
            <p class="text-gray-600 mb-3">By joining the Validator Journey, you'll:</p>
            <ul class="space-y-2 text-sm text-gray-700">
              <li class="flex items-start">
                <Icon name="star" size="xs" className="mr-2 text-sky-500 mt-0.5" />
                <span>Join the validator waitlist</span>
              </li>
              <li class="flex items-start">
                <Icon name="star" size="xs" className="mr-2 text-sky-500 mt-0.5" />
                <span>Earn 20 points immediately</span>
              </li>
              <li class="flex items-start">
                <Icon name="star" size="xs" className="mr-2 text-sky-500 mt-0.5" />
                <span>Get priority for node allocation on Testnet Asimov</span>
              </li>
            </ul>
          {:else}
            <p class="text-gray-600 mb-3">By joining the Builder Journey, you'll:</p>
            <ul class="space-y-2 text-sm text-gray-700">
              <li class="flex items-start">
                <Icon name="star" size="xs" className="mr-2 text-orange-500 mt-0.5" />
                <span>Get the Builder Welcome badge</span>
              </li>
              <li class="flex items-start">
                <Icon name="star" size="xs" className="mr-2 text-orange-500 mt-0.5" />
                <span>Earn 20 points immediately</span>
              </li>
              <li class="flex items-start">
                <Icon name="star" size="xs" className="mr-2 text-orange-500 mt-0.5" />
                <span>Unlock builder-specific rewards and features</span>
              </li>
            </ul>
          {/if}
        </div>
        
        <div class="flex gap-3">
          <button
            onclick={() => confirmJourney(showJourneyConfirm)}
            disabled={isCompletingJourney}
            class="flex-1 px-4 py-2 {showJourneyConfirm === 'validator' ? 'bg-sky-600 hover:bg-sky-700' : 'bg-orange-600 hover:bg-orange-700'} text-white rounded-md transition-colors disabled:opacity-50"
          >
            {isCompletingJourney ? 'Starting...' : 'Yes, Start Journey'}
          </button>
          <button
            onclick={() => showJourneyConfirm = null}
            disabled={isCompletingJourney}
            class="flex-1 px-4 py-2 bg-gray-200 text-gray-700 rounded-md hover:bg-gray-300 transition-colors disabled:opacity-50"
          >
            Cancel
          </button>
        </div>
      </div>
    </div>
  {/if}
</div><|MERGE_RESOLUTION|>--- conflicted
+++ resolved
@@ -18,12 +18,9 @@
   let showValidatorJourney = $state(false);
   let showBuilderJourney = $state(false);
   let isCompletingJourney = $state(false);
-<<<<<<< HEAD
   let showJourneyConfirm = $state(null); // 'validator' or 'builder'
   let journeySuccessMessage = $state('');
-=======
   let authChecked = $state(false);
->>>>>>> 7b5b6276
   
   // Track if any field has changed
   let hasChanges = $derived(user && (
