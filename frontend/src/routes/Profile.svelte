--- conflicted
+++ resolved
@@ -10,11 +10,8 @@
   import BuilderProgress from '../components/BuilderProgress.svelte';
   import ReferralSection from '../components/ReferralSection.svelte';
   import Icons from '../components/Icons.svelte';
-<<<<<<< HEAD
   import ContributionsTable from '../components/ContributionsTable.svelte';
-=======
   import Tooltip from '../components/Tooltip.svelte';
->>>>>>> 4a5f0833
   import { usersAPI, statsAPI, leaderboardAPI, journeyAPI, creatorAPI, getCurrentUser } from '../lib/api';
   import { authState } from '../lib/auth';
   import { getValidatorBalance } from '../lib/blockchain';
