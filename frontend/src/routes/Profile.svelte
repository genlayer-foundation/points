--- conflicted
+++ resolved
@@ -1503,15 +1503,9 @@
 
         <!-- Content -->
         <div class="p-6">
-<<<<<<< HEAD
           {#if loadingReferrals || (referralData && referralData.total_referrals > 0) || (!isOwnProfile && (participant?.total_referrals > 0 || participant?.leaderboard_entries?.[0]?.referral_points))}
             <!-- Metrics Grid - 3 columns (only show when there are referrals) -->
-            <div class="grid grid-cols-3 gap-3">
-=======
-          {#if loadingReferrals || (referralData && referralData.total_referrals > 0) || (!isOwnProfile && participant?.total_referrals > 0)}
-            <!-- Metrics Grid - Side by Side (only show when there are referrals) -->
-            <div class="grid grid-cols-2 gap-3 mb-4">
->>>>>>> 4a5f0833
+            <div class="grid grid-cols-3 gap-3 mb-4">
               <!-- Total Referrals Container -->
               <div class="bg-white border border-gray-200 rounded-lg p-3">
                 <div class="flex items-center">
