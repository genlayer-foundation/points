--- conflicted
+++ resolved
@@ -9,13 +9,10 @@
   import Avatar from '../components/Avatar.svelte';
   import StatCard from '../components/StatCard.svelte';
   import ContributionCard from '../components/ContributionCard.svelte';
-<<<<<<< HEAD
   import Icon from '../components/Icons.svelte';
-=======
 
   // Get current user from store
   let user = $derived($userStore.user);
->>>>>>> 9f7b7014
   
   // State variables
   let waitlistUsers = $state([]);
