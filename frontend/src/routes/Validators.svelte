<script>
  import { onMount } from 'svelte';
  import { push } from 'svelte-spa-router';
  import api, { usersAPI, leaderboardAPI } from '../lib/api';
  import { getBannedValidators } from '../lib/blockchain';
  
  // State variables
  let validators = $state([]);
  let loading = $state(true);
  let error = $state(null);
  
  onMount(async () => {
    await fetchValidators();
  });
  
  async function fetchValidators() {
    try {
      loading = true;
      error = null;
      
      // Fetch active validators from backend and banned validators from blockchain in parallel
      const [activeRes, bannedValidators] = await Promise.all([
        api.get('/users/validators/'),
        getBannedValidators()
      ]);
      
      const activeValidators = activeRes.data;
      
      // Filter out 0x000 addresses and get all unique validator addresses
      const isValidAddress = (addr) => {
        return addr && 
               addr.toLowerCase() !== '0x0000000000000000000000000000000000000000' &&
               addr.toLowerCase() !== '0x000' &&
               addr !== '0x0';
      };
      
      const filteredActiveValidators = activeValidators.filter(isValidAddress);
      const filteredBannedValidators = bannedValidators.filter(isValidAddress);
      
      const allAddresses = [...new Set([...filteredActiveValidators, ...filteredBannedValidators])];
      
      // Prepare validators with status
      const validatorsWithStatus = allAddresses.map(address => ({
        address,
        isActive: filteredActiveValidators.includes(address),
        isBanned: filteredBannedValidators.includes(address),
        user: null,
        score: null
      }));
      
      // Get user data for validators
      const usersRes = await usersAPI.getUsers();
      const users = usersRes.data.results || [];
      
      // Get leaderboard data
      const leaderboardRes = await leaderboardAPI.getLeaderboard();
      const leaderboardEntries = leaderboardRes.data || [];
      
      // Merge data
      validatorsWithStatus.forEach(validator => {
        // Find user
        const user = users.find(u => u.address && u.address.toLowerCase() === validator.address.toLowerCase());
        if (user) {
          validator.user = user;
          // Add validator info if present
          if (user.validator) {
            validator.nodeVersion = user.validator.node_version;
            validator.matchesTarget = user.validator.matches_target;
            validator.targetVersion = user.validator.target_version;
          }
        }
        
        // Find leaderboard entry
        const leaderboardEntry = leaderboardEntries.find(entry => {
          // The leaderboard entry has user_details object with the address
          const userAddress = entry.user_details?.address || entry.user?.address;
          return userAddress && userAddress.toLowerCase() === validator.address.toLowerCase();
        });
        if (leaderboardEntry) {
          validator.score = leaderboardEntry.total_points;
          validator.rank = leaderboardEntry.rank;
        }
      });
      
      // Sort by active first, then rank or address
      validators = validatorsWithStatus.sort((a, b) => {
        // Active validators first
        if (a.isActive !== b.isActive) {
          return a.isActive ? -1 : 1;
        }
        
        // Then by banned status
        if (a.isBanned !== b.isBanned) {
          return a.isBanned ? 1 : -1;
        }
        
        // Then by rank (if available)
        if (a.rank && b.rank) {
          return a.rank - b.rank;
        }
        
        // Then by score
        if (a.score !== b.score) {
          return b.score - a.score;
        }
        
        // Finally by address
        return a.address.localeCompare(b.address);
      });
      
      loading = false;
    } catch (err) {
      error = err.message || 'Failed to load validators';
      loading = false;
    }
  }
  
  function getStatusClass(validator) {
    if (validator.isBanned) return 'bg-red-100 text-red-800';
    if (validator.isActive) return 'bg-green-100 text-green-800';
    return 'bg-gray-100 text-gray-800';
  }
  
  function getStatusText(validator) {
    if (validator.isBanned) return 'Banned';
    if (validator.isActive) return 'Active';
    return 'Inactive';
  }
  
  function truncateAddress(address) {
    if (!address) return '';
    return `${address.substring(0, 6)}...${address.substring(address.length - 4)}`;
  }
</script>

<div>
  <div class="mb-5">
    <a href="/" onclick={(e) => { e.preventDefault(); push('/'); }} class="text-primary-600 hover:text-primary-700">
      ← Back to Dashboard
    </a>
  </div>
  
  <h1 class="text-3xl font-bold text-gray-900 mb-5">GenLayer Validators</h1>
  
  {#if loading}
    <div class="flex justify-center items-center p-8">
      <div class="animate-spin rounded-full h-10 w-10 border-b-2 border-primary-600"></div>
    </div>
  {:else if error}
    <div class="bg-red-50 border border-red-200 text-red-700 px-4 py-3 rounded mb-6">
      {error}
    </div>
  {:else}
    <div class="bg-white shadow overflow-hidden sm:rounded-lg mb-8">
      <div class="px-4 py-5 sm:px-6 flex justify-between items-center">
        <div>
          <h3 class="text-lg leading-6 font-medium text-gray-900">
            Validators ({validators.length})
          </h3>
          <p class="mt-1 max-w-2xl text-sm text-gray-500">
            Active: {validators.filter(v => v.isActive).length} | 
            Banned: {validators.filter(v => v.isBanned).length} | 
<<<<<<< HEAD
            Inactive: {validators.filter(v => !v.isActive && !v.isBanned).length}
=======
            Up to date: {validators.filter(v => v.matchesTarget).length}/{validators.filter(v => v.targetVersion).length}
>>>>>>> 1ce4a7c7
          </p>
        </div>
      </div>
      
      <div class="overflow-x-auto">
        <table class="min-w-full divide-y divide-gray-200">
          <thead class="bg-gray-50">
            <tr>
              <th scope="col" class="px-6 py-3 text-left text-xs font-medium text-gray-500 uppercase tracking-wider">
                Status
              </th>
              <th scope="col" class="px-6 py-3 text-left text-xs font-medium text-gray-500 uppercase tracking-wider">
                Address
              </th>
              <th scope="col" class="px-6 py-3 text-left text-xs font-medium text-gray-500 uppercase tracking-wider">
                Name
              </th>
              <th scope="col" class="px-6 py-3 text-left text-xs font-medium text-gray-500 uppercase tracking-wider">
                Node Version
              </th>
              <th scope="col" class="px-6 py-3 text-left text-xs font-medium text-gray-500 uppercase tracking-wider">
                Score
              </th>
              <th scope="col" class="px-6 py-3 text-left text-xs font-medium text-gray-500 uppercase tracking-wider">
                Rank
              </th>
            </tr>
          </thead>
          <tbody class="bg-white divide-y divide-gray-200">
            {#each validators as validator, i}
              <tr class={i % 2 === 0 ? 'bg-white' : 'bg-gray-50'}>
                <td class="px-6 py-4 whitespace-nowrap">
                  <span class={`inline-flex items-center px-2.5 py-0.5 rounded-full text-xs font-medium ${getStatusClass(validator)}`}>
                    {getStatusText(validator)}
                  </span>
                </td>
                <td class="px-6 py-4 whitespace-nowrap">
                  <div class="flex items-center gap-2">
                    <a 
                      href={`/participant/${validator.address}`}
                      onclick={(e) => { e.preventDefault(); push(`/participant/${validator.address}`); }}
                      class="text-primary-600 hover:text-primary-800 font-mono"
                    >
                      {truncateAddress(validator.address)}
                    </a>
                    <a 
                      href={`${import.meta.env.VITE_EXPLORER_URL || 'https://explorer-asimov.genlayer.com'}/address/${validator.address}`}
                      target="_blank"
                      rel="noopener noreferrer"
                      class="text-gray-400 hover:text-gray-600"
                      title="View in Explorer"
                    >
                      <svg class="w-4 h-4" fill="none" stroke="currentColor" viewBox="0 0 24 24" xmlns="http://www.w3.org/2000/svg">
                        <path stroke-linecap="round" stroke-linejoin="round" stroke-width="2" d="M10 6H6a2 2 0 00-2 2v10a2 2 0 002 2h10a2 2 0 002-2v-4M14 4h6m0 0v6m0-6L10 14"></path>
                      </svg>
                    </a>
                  </div>
                </td>
                <td class="px-6 py-4 whitespace-nowrap">
                  {#if validator.user && validator.user.name}
                    <span class="text-gray-900">{validator.user.name}</span>
                  {:else}
                    <span class="text-gray-400">—</span>
                  {/if}
                </td>
                <td class="px-6 py-4 whitespace-nowrap">
                  {#if validator.nodeVersion}
                    <div class="flex items-center gap-2">
                      <span class="font-mono text-sm">{validator.nodeVersion}</span>
                      {#if validator.matchesTarget}
                        <span class="inline-flex items-center px-2 py-0.5 rounded-full text-xs font-medium bg-green-100 text-green-800">
                          <svg class="w-3 h-3 mr-0.5" fill="currentColor" viewBox="0 0 20 20">
                            <path fill-rule="evenodd" d="M16.707 5.293a1 1 0 010 1.414l-8 8a1 1 0 01-1.414 0l-4-4a1 1 0 011.414-1.414L8 12.586l7.293-7.293a1 1 0 011.414 0z" clip-rule="evenodd" />
                          </svg>
                          Current
                        </span>
                      {:else if validator.targetVersion}
                        <span class="inline-flex items-center px-2 py-0.5 rounded-full text-xs font-medium bg-amber-100 text-amber-800">
                          <svg class="w-3 h-3 mr-0.5" fill="currentColor" viewBox="0 0 20 20">
                            <path fill-rule="evenodd" d="M5.293 7.293a1 1 0 011.414 0L10 10.586l3.293-3.293a1 1 0 111.414 1.414l-4 4a1 1 0 01-1.414 0l-4-4a1 1 0 010-1.414z" clip-rule="evenodd" />
                          </svg>
                          Outdated
                        </span>
                      {/if}
                    </div>
                  {:else if validator.targetVersion}
                    <span class="text-gray-400 text-sm">
                      Not set
                      <span class="text-xs text-amber-600 ml-1">(Target: {validator.targetVersion})</span>
                    </span>
                  {:else}
                    <span class="text-gray-400">—</span>
                  {/if}
                </td>
                <td class="px-6 py-4 whitespace-nowrap text-gray-900 font-medium">
                  {#if validator.user}
                    {validator.score || '—'}
                  {:else}
                    <span class="text-gray-400">—</span>
                  {/if}
                </td>
                <td class="px-6 py-4 whitespace-nowrap">
                  {#if validator.rank}
                    <span class="inline-flex items-center px-2 py-0.5 rounded text-xs font-medium bg-primary-100 text-primary-800">
                      #{validator.rank}
                    </span>
                  {:else}
                    <span class="text-gray-400">—</span>
                  {/if}
                </td>
              </tr>
            {/each}
          </tbody>
        </table>
      </div>
    </div>
  {/if}
</div><|MERGE_RESOLUTION|>--- conflicted
+++ resolved
@@ -160,11 +160,8 @@
           <p class="mt-1 max-w-2xl text-sm text-gray-500">
             Active: {validators.filter(v => v.isActive).length} | 
             Banned: {validators.filter(v => v.isBanned).length} | 
-<<<<<<< HEAD
-            Inactive: {validators.filter(v => !v.isActive && !v.isBanned).length}
-=======
+            Inactive: {validators.filter(v => !v.isActive && !v.isBanned).length} | 
             Up to date: {validators.filter(v => v.matchesTarget).length}/{validators.filter(v => v.targetVersion).length}
->>>>>>> 1ce4a7c7
           </p>
         </div>
       </div>
