<script>
  import { onMount } from 'svelte';
  import { push } from 'svelte-spa-router';
  import api, { usersAPI, leaderboardAPI } from '../lib/api';
  import { getBannedValidators } from '../lib/blockchain';
  import { currentCategory, categoryTheme } from '../stores/category.js';
  
  // State variables
  let validators = $state([]);
  let loading = $state(true);
  let error = $state(null);
  
  onMount(async () => {
    await fetchValidators();
  });
  
  // Re-fetch when category changes
  $effect(() => {
    if ($currentCategory) {
      fetchValidators();
    }
  });
  
  async function fetchValidators() {
    try {
      loading = true;
      error = null;
      
      // For validators category, fetch from blockchain
      if ($currentCategory === 'validator') {
        // Fetch active validators from backend and banned validators from blockchain in parallel
        const [activeRes, bannedValidators] = await Promise.all([
          api.get('/users/validators/'),
          getBannedValidators()
        ]);
        
        const activeValidators = activeRes.data;
      
      // Filter out 0x000 addresses and get all unique validator addresses
      const isValidAddress = (addr) => {
        return addr && 
               addr.toLowerCase() !== '0x0000000000000000000000000000000000000000' &&
               addr.toLowerCase() !== '0x000' &&
               addr !== '0x0';
      };
      
      const filteredActiveValidators = activeValidators.filter(isValidAddress);
      const filteredBannedValidators = bannedValidators.filter(isValidAddress);
      
      const allAddresses = [...new Set([...filteredActiveValidators, ...filteredBannedValidators])];
      
      // Prepare validators with status
      const validatorsWithStatus = allAddresses.map(address => ({
        address,
        isActive: filteredActiveValidators.includes(address),
        isBanned: filteredBannedValidators.includes(address),
        user: null,
        score: null
      }));
      
        // Get user data for validators
        const usersRes = await usersAPI.getUsers();
        const users = usersRes.data.results || [];
        
        // Get leaderboard data for category
        const leaderboardParams = $currentCategory !== 'global' ? { category: $currentCategory } : {};
        const leaderboardRes = await leaderboardAPI.getLeaderboard(leaderboardParams);
        const leaderboardEntries = leaderboardRes.data || [];
      
        // Merge data
        validatorsWithStatus.forEach(validator => {
        // Find user
        const user = users.find(u => u.address && u.address.toLowerCase() === validator.address.toLowerCase());
        if (user) {
          validator.user = user;
          // Add validator info if present
          if (user.validator) {
            validator.nodeVersion = user.validator.node_version;
            validator.matchesTarget = user.validator.matches_target;
            validator.targetVersion = user.validator.target_version;
          }
        }
        
        // Find leaderboard entry
        const leaderboardEntry = leaderboardEntries.find(entry => {
          // The leaderboard entry has user_details object with the address
          const userAddress = entry.user_details?.address || entry.user?.address;
          return userAddress && userAddress.toLowerCase() === validator.address.toLowerCase();
        });
        if (leaderboardEntry) {
          validator.score = leaderboardEntry.total_points;
          validator.rank = leaderboardEntry.rank;
        }
      });
      
        // Sort by active first, then rank or address
        validators = validatorsWithStatus.sort((a, b) => {
        // Active validators first
        if (a.isActive !== b.isActive) {
          return a.isActive ? -1 : 1;
        }
        
        // Then by banned status
        if (a.isBanned !== b.isBanned) {
          return a.isBanned ? 1 : -1;
        }
        
        // Then by rank (if available)
        if (a.rank && b.rank) {
          return a.rank - b.rank;
        }
        
        // Then by score
        if (a.score !== b.score) {
          return b.score - a.score;
        }
        
        // Finally by address
        return a.address.localeCompare(b.address);
      });
      
        loading = false;
      } else {
        // For builders and other categories, fetch users with that profile type
        const usersRes = await usersAPI.getUsers();
        const allUsers = usersRes.data.results || [];
        
        // Filter users based on category
        let categoryUsers = [];
        if ($currentCategory === 'builder') {
          categoryUsers = allUsers.filter(u => u.builder);
        } else if ($currentCategory === 'steward') {
          categoryUsers = allUsers.filter(u => u.steward);
        } else {
          // For global, show all users
          categoryUsers = allUsers;
        }
        
        // Get leaderboard data for category
        const leaderboardParams = $currentCategory !== 'global' ? { category: $currentCategory } : {};
        const leaderboardRes = await leaderboardAPI.getLeaderboard(leaderboardParams);
        const leaderboardEntries = leaderboardRes.data || [];
        
        // Format users as validators structure for consistency
        validators = categoryUsers.map(user => {
          const leaderboardEntry = leaderboardEntries.find(entry => {
            const userAddress = entry.user_details?.address || entry.user?.address;
            return userAddress && userAddress.toLowerCase() === user.address?.toLowerCase();
          });
          
          return {
            address: user.address,
            isActive: true,
            isBanned: false,
            user: user,
            score: leaderboardEntry?.total_points || null,
            rank: leaderboardEntry?.rank || null
          };
        }).sort((a, b) => {
          // Sort by rank first if available
          if (a.rank && b.rank) {
            return a.rank - b.rank;
          }
          if (a.rank) return -1;
          if (b.rank) return 1;
          
          // Then by score
          if (a.score !== b.score) {
            return (b.score || 0) - (a.score || 0);
          }
          
          // Finally by address
          return (a.address || '').localeCompare(b.address || '');
        });
        
        loading = false;
      }
    } catch (err) {
      error = err.message || 'Failed to load participants';
      loading = false;
    }
  }
  
  function getStatusClass(validator) {
    if (validator.isBanned) return 'bg-red-100 text-red-800';
    if (validator.isActive) return 'bg-green-100 text-green-800';
    return 'bg-gray-100 text-gray-800';
  }
  
  function getStatusText(validator) {
    if (validator.isBanned) return 'Banned';
    if (validator.isActive) return 'Active';
    return 'Inactive';
  }
  
  function truncateAddress(address) {
    if (!address) return '';
    return `${address.substring(0, 6)}...${address.substring(address.length - 4)}`;
  }
</script>

<div>
  <div class="mb-5">
    <a href="/" onclick={(e) => { e.preventDefault(); push('/'); }} class="text-primary-600 hover:text-primary-700">
      ← Back to Dashboard
    </a>
  </div>
  
<<<<<<< HEAD
  <h1 class="text-3xl font-bold text-gray-900 mb-5">
    {$currentCategory === 'builder' ? 'GenLayer Builders' : 
     $currentCategory === 'validator' ? 'GenLayer Validators' :
     'GenLayer Participants'}
  </h1>
=======
  <h1 class="text-2xl font-bold text-gray-900 mb-6">GenLayer Validators</h1>
>>>>>>> 5418c5ad
  
  {#if loading}
    <div class="flex justify-center items-center p-8">
      <div class="animate-spin rounded-full h-10 w-10 border-b-2 border-primary-600"></div>
    </div>
  {:else if error}
    <div class="bg-red-50 border border-red-200 text-red-700 px-4 py-3 rounded mb-6">
      {error}
    </div>
  {:else}
    <div class="bg-white shadow overflow-hidden sm:rounded-lg mb-8">
      <div class="px-4 py-5 sm:px-6 flex justify-between items-center">
        <div>
          <h3 class="text-lg leading-6 font-medium text-gray-900">
            {$currentCategory === 'builder' ? 'Builders' : 
             $currentCategory === 'validator' ? 'Validators' :
             'Participants'} ({validators.length})
          </h3>
          <p class="mt-1 max-w-2xl text-sm text-gray-500">
<<<<<<< HEAD
            {#if $currentCategory === 'validator'}
              Active: {validators.filter(v => v.isActive).length} | 
              Banned: {validators.filter(v => v.isBanned).length} | 
              Up to date: {validators.filter(v => v.matchesTarget).length}/{validators.filter(v => v.targetVersion).length}
            {:else}
              Total participants in {$currentCategory} category
            {/if}
=======
            Active: {validators.filter(v => v.isActive).length} | 
            Banned: {validators.filter(v => v.isBanned).length} | 
            Inactive: {validators.filter(v => !v.isActive && !v.isBanned).length} | 
            Up to date: {validators.filter(v => v.matchesTarget).length}/{validators.filter(v => v.targetVersion).length}
>>>>>>> 5418c5ad
          </p>
        </div>
      </div>
      
      <div class="overflow-x-auto">
        <table class="min-w-full divide-y divide-gray-200">
          <thead class="bg-gray-50">
            <tr>
              <th scope="col" class="px-6 py-3 text-left text-xs font-medium text-gray-500 uppercase tracking-wider">
                Status
              </th>
              <th scope="col" class="px-6 py-3 text-left text-xs font-medium text-gray-500 uppercase tracking-wider">
                Address
              </th>
              <th scope="col" class="px-6 py-3 text-left text-xs font-medium text-gray-500 uppercase tracking-wider">
                Name
              </th>
              {#if $currentCategory === 'validator'}
                <th scope="col" class="px-6 py-3 text-left text-xs font-medium text-gray-500 uppercase tracking-wider">
                  Node Version
                </th>
              {/if}
              <th scope="col" class="px-6 py-3 text-left text-xs font-medium text-gray-500 uppercase tracking-wider">
                Score
              </th>
              <th scope="col" class="px-6 py-3 text-left text-xs font-medium text-gray-500 uppercase tracking-wider">
                Rank
              </th>
            </tr>
          </thead>
          <tbody class="bg-white divide-y divide-gray-200">
            {#each validators as validator, i}
              <tr class={i % 2 === 0 ? 'bg-white' : 'bg-gray-50'}>
                <td class="px-6 py-4 whitespace-nowrap">
                  <span class={`inline-flex items-center px-2.5 py-0.5 rounded-full text-xs font-medium ${getStatusClass(validator)}`}>
                    {getStatusText(validator)}
                  </span>
                </td>
                <td class="px-6 py-4 whitespace-nowrap">
                  <div class="flex items-center gap-2">
                    <a 
                      href={`/participant/${validator.address}`}
                      onclick={(e) => { e.preventDefault(); push(`/participant/${validator.address}`); }}
                      class="text-primary-600 hover:text-primary-800 font-mono"
                    >
                      {truncateAddress(validator.address)}
                    </a>
                    <a 
                      href={`${import.meta.env.VITE_EXPLORER_URL || 'https://explorer-asimov.genlayer.com'}/address/${validator.address}`}
                      target="_blank"
                      rel="noopener noreferrer"
                      class="text-gray-400 hover:text-gray-600"
                      title="View in Explorer"
                    >
                      <svg class="w-4 h-4" fill="none" stroke="currentColor" viewBox="0 0 24 24" xmlns="http://www.w3.org/2000/svg">
                        <path stroke-linecap="round" stroke-linejoin="round" stroke-width="2" d="M10 6H6a2 2 0 00-2 2v10a2 2 0 002 2h10a2 2 0 002-2v-4M14 4h6m0 0v6m0-6L10 14"></path>
                      </svg>
                    </a>
                  </div>
                </td>
                <td class="px-6 py-4 whitespace-nowrap">
                  {#if validator.user && validator.user.name}
                    <span class="text-gray-900">{validator.user.name}</span>
                  {:else}
                    <span class="text-gray-400">—</span>
                  {/if}
                </td>
                {#if $currentCategory === 'validator'}
                  <td class="px-6 py-4 whitespace-nowrap">
                    {#if validator.nodeVersion}
                    <div class="flex items-center gap-2">
                      <span class="font-mono text-sm">{validator.nodeVersion}</span>
                      {#if validator.matchesTarget}
                        <span class="inline-flex items-center px-2 py-0.5 rounded-full text-xs font-medium bg-green-100 text-green-800">
                          <svg class="w-3 h-3 mr-0.5" fill="currentColor" viewBox="0 0 20 20">
                            <path fill-rule="evenodd" d="M16.707 5.293a1 1 0 010 1.414l-8 8a1 1 0 01-1.414 0l-4-4a1 1 0 011.414-1.414L8 12.586l7.293-7.293a1 1 0 011.414 0z" clip-rule="evenodd" />
                          </svg>
                          Current
                        </span>
                      {:else if validator.targetVersion}
                        <span class="inline-flex items-center px-2 py-0.5 rounded-full text-xs font-medium bg-amber-100 text-amber-800">
                          <svg class="w-3 h-3 mr-0.5" fill="currentColor" viewBox="0 0 20 20">
                            <path fill-rule="evenodd" d="M5.293 7.293a1 1 0 011.414 0L10 10.586l3.293-3.293a1 1 0 111.414 1.414l-4 4a1 1 0 01-1.414 0l-4-4a1 1 0 010-1.414z" clip-rule="evenodd" />
                          </svg>
                          Outdated
                        </span>
                      {/if}
                    </div>
                  {:else if validator.targetVersion}
                    <span class="text-gray-400 text-sm">
                      Not set
                      <span class="text-xs text-amber-600 ml-1">(Target: {validator.targetVersion})</span>
                    </span>
                  {:else}
                    <span class="text-gray-400">—</span>
                  {/if}
                  </td>
                {/if}
                <td class="px-6 py-4 whitespace-nowrap text-gray-900 font-medium">
                  {#if validator.user}
                    {validator.score || '—'}
                  {:else}
                    <span class="text-gray-400">—</span>
                  {/if}
                </td>
                <td class="px-6 py-4 whitespace-nowrap">
                  {#if validator.rank}
                    <span class="inline-flex items-center px-2 py-0.5 rounded text-xs font-medium bg-primary-100 text-primary-800">
                      #{validator.rank}
                    </span>
                  {:else}
                    <span class="text-gray-400">—</span>
                  {/if}
                </td>
              </tr>
            {/each}
          </tbody>
        </table>
      </div>
    </div>
  {/if}
</div><|MERGE_RESOLUTION|>--- conflicted
+++ resolved
@@ -206,15 +206,11 @@
     </a>
   </div>
   
-<<<<<<< HEAD
-  <h1 class="text-3xl font-bold text-gray-900 mb-5">
+  <h1 class="text-2xl font-bold text-gray-900 mb-6">
     {$currentCategory === 'builder' ? 'GenLayer Builders' : 
      $currentCategory === 'validator' ? 'GenLayer Validators' :
      'GenLayer Participants'}
   </h1>
-=======
-  <h1 class="text-2xl font-bold text-gray-900 mb-6">GenLayer Validators</h1>
->>>>>>> 5418c5ad
   
   {#if loading}
     <div class="flex justify-center items-center p-8">
@@ -234,20 +230,14 @@
              'Participants'} ({validators.length})
           </h3>
           <p class="mt-1 max-w-2xl text-sm text-gray-500">
-<<<<<<< HEAD
             {#if $currentCategory === 'validator'}
               Active: {validators.filter(v => v.isActive).length} | 
               Banned: {validators.filter(v => v.isBanned).length} | 
+              Inactive: {validators.filter(v => !v.isActive && !v.isBanned).length} | 
               Up to date: {validators.filter(v => v.matchesTarget).length}/{validators.filter(v => v.targetVersion).length}
             {:else}
               Total participants in {$currentCategory} category
             {/if}
-=======
-            Active: {validators.filter(v => v.isActive).length} | 
-            Banned: {validators.filter(v => v.isBanned).length} | 
-            Inactive: {validators.filter(v => !v.isActive && !v.isBanned).length} | 
-            Up to date: {validators.filter(v => v.matchesTarget).length}/{validators.filter(v => v.targetVersion).length}
->>>>>>> 5418c5ad
           </p>
         </div>
       </div>
