--- conflicted
+++ resolved
@@ -238,40 +238,6 @@
       <!-- Top Contributors and Recent Contributions -->
       <div class="grid grid-cols-1 lg:grid-cols-2 gap-4">
         <!-- Top Contributors -->
-<<<<<<< HEAD
-        <div class="bg-white shadow rounded-lg p-6">
-          <div class="flex items-center mb-4">
-            <svg class="w-5 h-5 text-yellow-500 mr-2" fill="currentColor" viewBox="0 0 20 20" xmlns="http://www.w3.org/2000/svg">
-              <path d="M9.049 2.927c.3-.921 1.603-.921 1.902 0l1.07 3.292a1 1 0 00.95.69h3.462c.969 0 1.371 1.24.588 1.81l-2.8 2.034a1 1 0 00-.364 1.118l1.07 3.292c.3.921-.755 1.688-1.54 1.118l-2.8-2.034a1 1 0 00-1.175 0l-2.8 2.034c-.784.57-1.838-.197-1.539-1.118l1.07-3.292a1 1 0 00-.364-1.118L2.98 8.72c-.783-.57-.38-1.81.588-1.81h3.461a1 1 0 00.951-.69l1.07-3.292z"></path>
-            </svg>
-            <h2 class="text-lg font-semibold text-gray-900">Top Contributors</h2>
-          </div>
-          {#if topContributors.length > 0}
-            <div class="space-y-3">
-              {#each topContributors as contributor, index}
-                <div class="flex items-center justify-between p-3 hover:bg-gray-50 rounded-lg transition-colors cursor-pointer"
-                     onclick={() => push(`/participant/${contributor.address}`)}>
-                  <div class="flex items-center gap-3">
-                    <div class="flex-shrink-0">
-                      <span class="text-lg font-bold text-gray-500">#{index + 1}</span>
-                    </div>
-                    <div>
-                      <p class="text-sm font-medium text-gray-900">
-                        {contributor.name || `${contributor.address.slice(0, 6)}...${contributor.address.slice(-4)}`}
-                      </p>
-                      <p class="text-xs text-gray-500">{contributor.contribution_count} contribution{contributor.contribution_count !== 1 ? 's' : ''}</p>
-                    </div>
-                  </div>
-                  <div class="text-right">
-                    <p class="text-sm font-semibold text-purple-600">{contributor.total_points} pts</p>
-                  </div>
-                </div>
-              {/each}
-            </div>
-          {:else}
-            <p class="text-gray-500 text-sm">No contributors yet</p>
-          {/if}
-=======
         <div class="space-y-4">
           <h2 class="text-lg font-semibold text-gray-900">Top Contributors</h2>
           <LeaderboardTable
@@ -289,7 +255,6 @@
             compact={true}
             hideAddress={true}
           />
->>>>>>> e907f5ce
         </div>
 
         <!-- Recent Contributions -->
