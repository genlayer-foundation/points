--- conflicted
+++ resolved
@@ -13,31 +13,11 @@
   let totalCount = $state(0);
   let pageSize = 20;
   let stateFilter = $state('');
-<<<<<<< HEAD
   let successMessage = $state('');
-  
-  onMount(async () => {
-    // Check for success message from edit submission
-    const updateSuccess = sessionStorage.getItem('submissionUpdateSuccess');
-    if (updateSuccess) {
-      successMessage = updateSuccess;
-      sessionStorage.removeItem('submissionUpdateSuccess');
-      // Clear the message after 5 seconds
-      setTimeout(() => {
-        successMessage = '';
-      }, 5000);
-    }
-    
-    // Wait a moment for auth state to be verified
-    await new Promise(resolve => setTimeout(resolve, 100));
-    
-    // Check authentication
-=======
   let authChecked = $state(false);
   
   // Load submissions when authenticated
   async function loadSubmissions() {
->>>>>>> ea5937a2
     if (!$authState.isAuthenticated) {
       loading = false;
       authChecked = true;
@@ -83,6 +63,17 @@
   });
   
   onMount(async () => {
+    // Check for success message from edit submission
+    const updateSuccess = sessionStorage.getItem('submissionUpdateSuccess');
+    if (updateSuccess) {
+      successMessage = updateSuccess;
+      sessionStorage.removeItem('submissionUpdateSuccess');
+      // Clear the message after 5 seconds
+      setTimeout(() => {
+        successMessage = '';
+      }, 5000);
+    }
+    
     // Wait a moment for auth state to be verified
     await new Promise(resolve => setTimeout(resolve, 100));
     loadSubmissions();
